--- conflicted
+++ resolved
@@ -1,12 +1,9 @@
 name: Java workflow
 on:
   workflow_dispatch:
-<<<<<<< HEAD
-=======
   schedule:
     - cron: '15 9,21 * * *'
->>>>>>> 0b26e3d2
-
+    
 env:
   NODE_VERSION: '13.x'
 
