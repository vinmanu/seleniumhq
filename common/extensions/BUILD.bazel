--- conflicted
+++ resolved
@@ -8,12 +8,9 @@
         "//java/test/org/openqa/selenium/chrome:__pkg__",
         "//java/test/org/openqa/selenium/edge:__pkg__",
         "//java/test/org/openqa/selenium/environment:__pkg__",
-<<<<<<< HEAD
-        "//py:__pkg__",
-=======
         "//java/test/org/openqa/selenium/firefox:__pkg__",
         "//javascript/node/selenium-webdriver:__pkg__",
->>>>>>> af426077
+        "//py:__pkg__",
     ],
 )
 
