--- conflicted
+++ resolved
@@ -220,10 +220,7 @@
 
 
 
-<<<<<<< HEAD
-=======
   @Ignore(value = CHROME, reason = "TODO(danielwh): Not yet implemented")
->>>>>>> 2356c932
 	public void testShouldBeAbleToAlterTheContentsOfAFileUploadInputElement() throws Exception {
 		driver.get(formPage);
 		WebElement uploadElement = driver.findElement(By.id("upload"));
@@ -263,11 +260,7 @@
 		assertThat(value, is("Some text"));
 	}
 	
-<<<<<<< HEAD
-	@Ignore(value= {IE, HTMLUNIT}, reason="Not implemented going to the end of the line first")
-=======
 	@Ignore(value= {IE, HTMLUNIT, CHROME}, reason="Not implemented going to the end of the line first")
->>>>>>> 2356c932
 	public void testSendingKeyboardEventsShouldAppendTextinTextAreas() {
 		driver.get(formPage);
 		WebElement element = driver.findElement(By.id("withText"));
