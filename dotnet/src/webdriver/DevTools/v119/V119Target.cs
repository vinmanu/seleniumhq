--- conflicted
+++ resolved
@@ -122,24 +122,6 @@
             this.OnTargetDetached(new TargetDetachedEventArgs() { SessionId = e.SessionId, TargetId = e.TargetId });
         }
 
-<<<<<<< HEAD
-        internal override ICommand CreateSetAutoAttachCommand(bool waitForDebuggerOnStart)
-        {
-            return new SetAutoAttachCommandSettings
-            {
-                AutoAttach = true,
-                Flatten = true,
-                WaitForDebuggerOnStart = waitForDebuggerOnStart
-            };
-        }
-
-        internal override ICommand CreateDiscoverTargetsCommand()
-        {
-            return new SetDiscoverTargetsCommandSettings
-            {
-                Discover = true
-            };
-=======
         private void OnAttachedToTarget(object sender, AttachedToTargetEventArgs e)
         {
             this.OnTargetAttached(new TargetAttachedEventArgs()
@@ -157,7 +139,24 @@
                 },
                 WaitingForDebugger = e.WaitingForDebugger
             });
->>>>>>> fb336900
+        }
+
+        internal override ICommand CreateSetAutoAttachCommand(bool waitForDebuggerOnStart)
+        {
+            return new SetAutoAttachCommandSettings
+            {
+                AutoAttach = true,
+                Flatten = true,
+                WaitForDebuggerOnStart = waitForDebuggerOnStart
+            };
+        }
+
+        internal override ICommand CreateDiscoverTargetsCommand()
+        {
+            return new SetDiscoverTargetsCommandSettings
+            {
+                Discover = true
+            };
         }
     }
 }