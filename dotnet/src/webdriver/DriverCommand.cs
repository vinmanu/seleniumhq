--- conflicted
+++ resolved
@@ -361,205 +361,6 @@
         /// </summary>
         public static readonly string GetLog = "getLog";
 
-<<<<<<< HEAD
-        /// <summary>
-        /// Represents the Define Driver Mapping command
-        /// </summary>
-        [Obsolete("Command not defined by W3C WebDriver Specification.")]
-        public static readonly string DefineDriverMapping = "defineDriverMapping";
-
-        /// <summary>
-        /// Represents the Get Session List command
-        /// </summary>
-        [Obsolete("Command not defined by W3C WebDriver Specification.")]
-        public static readonly string GetSessionList = "getSessionList";
-
-        /// <summary>
-        /// Represents the Get Session Capabilities command
-        /// </summary>
-        [Obsolete("Command not defined by W3C WebDriver Specification. Actual capabilities are returned by the new session command.")]
-        public static readonly string GetSessionCapabilities = "getSessionCapabilities";
-
-        /// <summary>
-        /// Represents SubmitElement command
-        /// </summary>
-        [Obsolete("Command not defined by W3C WebDriver Specification.")]
-        public static readonly string SubmitElement = "submitElement";
-
-        /// <summary>
-        /// Represents GetElementLocation command
-        /// </summary>
-        [Obsolete("Command not defined by W3C WebDriver Specification. Use the get element rect command instead.")]
-        public static readonly string GetElementLocation = "getElementLocation";
-
-        /// <summary>
-        /// Represents GetElementLocationOnceScrolledIntoView command
-        /// </summary>
-        [Obsolete("Command not defined by W3C WebDriver Specification. Use the get element rect command instead.")]
-        public static readonly string GetElementLocationOnceScrolledIntoView = "getElementLocationOnceScrolledIntoView";
-
-        /// <summary>
-        /// Represents GetElementSize command
-        /// </summary>
-        [Obsolete("Command not defined by W3C WebDriver Specification. Use the get element rect command instead.")]
-        public static readonly string GetElementSize = "getElementSize";
-
-        /// <summary>
-        /// Represents GetWindowSize command
-        /// </summary>
-        [Obsolete("Command not defined by W3C WebDriver Specification. Use the get window rect command instead.")]
-        public static readonly string GetWindowSize = "getWindowSize";
-
-        /// <summary>
-        /// Represents SetWindowSize command
-        /// </summary>
-        [Obsolete("Command not defined by W3C WebDriver Specification. Use the set window rect command instead.")]
-        public static readonly string SetWindowSize = "setWindowSize";
-
-        /// <summary>
-        /// Represents GetWindowPosition command
-        /// </summary>
-        [Obsolete("Command not defined by W3C WebDriver Specification. Use the get window rect command instead.")]
-        public static readonly string GetWindowPosition = "getWindowPosition";
-
-        /// <summary>
-        /// Represents SetWindowPosition command
-        /// </summary>
-        [Obsolete("Command not defined by W3C WebDriver Specification. Use the set window rect command instead.")]
-        public static readonly string SetWindowPosition = "setWindowPosition";
-
-        /// <summary>
-        /// Represents the ImplicitlyWait command
-        /// </summary>
-        [Obsolete("Command not defined by W3C WebDriver Specification. Use the set timeouts command instead.")]
-        public static readonly string ImplicitlyWait = "implicitlyWait";
-
-        /// <summary>
-        /// Represents the SetAsyncScriptTimeout command
-        /// </summary>
-        [Obsolete("Command not defined by W3C WebDriver Specification. Use the set timeouts command instead.")]
-        public static readonly string SetAsyncScriptTimeout = "setScriptTimeout";
-
-        /// <summary>
-        /// Represents TapElement command
-        /// </summary>
-        [Obsolete("Command not defined by W3C WebDriver Specification. Use the actions command to define user interactions.")]
-        public static readonly string TapElement = "tapElement";
-
-        /// <summary>
-        /// Represents the MouseClick command.
-        /// </summary>
-        [Obsolete("Command not defined by W3C WebDriver Specification. Use the actions command to define user interactions.")]
-        public static readonly string MouseClick = "mouseClick";
-
-        /// <summary>
-        /// Represents the MouseDoubleClick command.
-        /// </summary>
-        [Obsolete("Command not defined by W3C WebDriver Specification. Use the actions command to define user interactions.")]
-        public static readonly string MouseDoubleClick = "mouseDoubleClick";
-
-        /// <summary>
-        /// Represents the MouseDown command.
-        /// </summary>
-        [Obsolete("Command not defined by W3C WebDriver Specification. Use the actions command to define user interactions.")]
-        public static readonly string MouseDown = "mouseDown";
-
-        /// <summary>
-        /// Represents the MouseUp command.
-        /// </summary>
-        [Obsolete("Command not defined by W3C WebDriver Specification. Use the actions command to define user interactions.")]
-        public static readonly string MouseUp = "mouseUp";
-
-        /// <summary>
-        /// Represents the MouseMoveTo command.
-        /// </summary>
-        [Obsolete("Command not defined by W3C WebDriver Specification. Use the actions command to define user interactions.")]
-        public static readonly string MouseMoveTo = "mouseMoveTo";
-
-        /// <summary>
-        /// Represents the SendKeysToActiveElement command.
-        /// </summary>
-        [Obsolete("Command not defined by W3C WebDriver Specification. Use the actions command to define user interactions.")]
-        public static readonly string SendKeysToActiveElement = "sendKeysToActiveElement";
-
-        /// <summary>
-        /// Represents the TouchSingleTap command.
-        /// </summary>
-        [Obsolete("Command not defined by W3C WebDriver Specification. Use the actions command to define user interactions.")]
-        public static readonly string TouchSingleTap = "touchSingleTap";
-
-        /// <summary>
-        /// Represents the TouchPress command.
-        /// </summary>
-        [Obsolete("Command not defined by W3C WebDriver Specification. Use the actions command to define user interactions.")]
-        public static readonly string TouchPress = "touchDown";
-
-        /// <summary>
-        /// Represents the TouchRelease command.
-        /// </summary>
-        [Obsolete("Command not defined by W3C WebDriver Specification. Use the actions command to define user interactions.")]
-        public static readonly string TouchRelease = "touchUp";
-
-        /// <summary>
-        /// Represents the TouchMove command.
-        /// </summary>
-        [Obsolete("Command not defined by W3C WebDriver Specification. Use the actions command to define user interactions.")]
-        public static readonly string TouchMove = "touchMove";
-
-        /// <summary>
-        /// Represents the TouchScroll command.
-        /// </summary>
-        [Obsolete("Command not defined by W3C WebDriver Specification. Use the actions command to define user interactions.")]
-        public static readonly string TouchScroll = "touchScroll";
-
-        /// <summary>
-        /// Represents the TouchDoubleTap command.
-        /// </summary>
-        [Obsolete("Command not defined by W3C WebDriver Specification. Use the actions command to define user interactions.")]
-        public static readonly string TouchDoubleTap = "touchDoubleTap";
-
-        /// <summary>
-        /// Represents the TouchLongPress command.
-        /// </summary>
-        [Obsolete("Command not defined by W3C WebDriver Specification. Use the actions command to define user interactions.")]
-        public static readonly string TouchLongPress = "touchLongPress";
-
-        /// <summary>
-        /// Represents the TouchFlick command.
-        /// </summary>
-        [Obsolete("Command not defined by W3C WebDriver Specification. Use the actions command to define user interactions.")]
-        public static readonly string TouchFlick = "touchFlick";
-
-        /// <summary>
-        /// Represents the Authenticate command
-        /// </summary>
-        [Obsolete("Command not defined by W3C WebDriver Specification.")]
-        public static readonly string SetAlertCredentials = "setAlertCredentials";
-
-        /// <summary>
-        /// Represents GetOrientation command
-        /// </summary>
-        [Obsolete("Command not defined by W3C WebDriver Specification.")]
-        public static readonly string GetOrientation = "getOrientation";
-
-        /// <summary>
-        /// Represents SetOrientation command
-        /// </summary>
-        [Obsolete("Command not defined by W3C WebDriver Specification.")]
-        public static readonly string SetOrientation = "setOrientation";
-
-        /// <summary>
-        /// Represents the GetLocation command.
-        /// </summary>
-        [Obsolete("Command not defined by W3C WebDriver Specification.")]
-        public static readonly string GetLocation = "getLocation";
-
-        /// <summary>
-        /// Represents the SetLocation command.
-        /// </summary>
-        [Obsolete("Command not defined by W3C WebDriver Specification.")]
-        public static readonly string SetLocation = "setLocation";
-
         // Virtual Authenticator API
         // http://w3c.github.io/webauthn#sctn-automation
         public static readonly string AddVirtualAuthenticator = "addVirtualAuthenticator";
@@ -570,8 +371,6 @@
         public static readonly string RemoveAllCredentials = "removeAllCredentials";
         public static readonly string SetUserVerified = "setUserVerified";
 
-=======
->>>>>>> daa04231
         public static readonly IList<string> KnownCommands = new List<string>()
         {
             Status,
