// <copyright file="Screenshot.cs" company="WebDriver Committers">
// Licensed to the Software Freedom Conservancy (SFC) under one
// or more contributor license agreements. See the NOTICE file
// distributed with this work for additional information
// regarding copyright ownership. The SFC licenses this file
// to you under the Apache License, Version 2.0 (the "License");
// you may not use this file except in compliance with the License.
// You may obtain a copy of the License at
//
//     http://www.apache.org/licenses/LICENSE-2.0
//
// Unless required by applicable law or agreed to in writing, software
// distributed under the License is distributed on an "AS IS" BASIS,
// WITHOUT WARRANTIES OR CONDITIONS OF ANY KIND, either express or implied.
// See the License for the specific language governing permissions and
// limitations under the License.
// </copyright>

using System;
using System.IO;

namespace OpenQA.Selenium
{
    /// <summary>
    /// File format for saving screenshots.
    /// </summary>
<<<<<<< HEAD
    [Obsolete("Selenium doesn't support decoding/encoding between different image formats.")]
=======
    [Obsolete("Support for decoding/encoding between different image formats is deprecated")]
>>>>>>> d8cd9dc5
    public enum ScreenshotImageFormat
    {
        /// <summary>
        /// W3C Portable Network Graphics image format.
        /// </summary>
        Png,

        /// <summary>
        /// Joint Photgraphic Experts Group image format.
        /// </summary>
        Jpeg,

        /// <summary>
        /// Graphics Interchange Format image format.
        /// </summary>
        Gif,

        /// <summary>
        /// Tagged Image File Format image format.
        /// </summary>
        Tiff,

        /// <summary>
        /// Bitmap image format.
        /// </summary>
        Bmp
    }

    /// <summary>
    /// Represents an image of the page currently loaded in the browser.
    /// </summary>
    [Serializable]
    public class Screenshot : EncodedFile
    {
        /// <summary>
        /// Initializes a new instance of the <see cref="Screenshot"/> class.
        /// </summary>
        /// <param name="base64EncodedScreenshot">The image of the page as a Base64-encoded string.</param>
        public Screenshot(string base64EncodedScreenshot) : base(base64EncodedScreenshot)
        {
        }

        /// <summary>
        /// Saves the screenshot to a Portable Network Graphics (PNG) file, overwriting the
        /// file if it already exists.
        /// </summary>
        /// <param name="fileName">The full path and file name to save the screenshot to.</param>
        public override void SaveAsFile(string fileName)
        {
            File.WriteAllBytes(fileName, this.AsByteArray);
        }

        /// <summary>
        /// Saves the screenshot to a file, overwriting the file if it already exists.
        /// </summary>
        /// <param name="fileName">The full path and file name to save the screenshot to.</param>
        /// <param name="format">A <see cref="ScreenshotImageFormat"/> value indicating the format
        /// to save the image to.</param>
<<<<<<< HEAD
        [Obsolete("Selenium doesn't support decoding/encoding between different image formats. Use \"SaveAsFile(string fileName)\" method instead.")]
=======
        [Obsolete("Support for decoding/encoding between different image formats is deprecated; use SaveAsFile(string fileName) method instead")]
>>>>>>> d8cd9dc5
        public void SaveAsFile(string fileName, ScreenshotImageFormat format)
        {
            using (MemoryStream imageStream = new MemoryStream(this.AsByteArray))
            {
                using (FileStream fileStream = new FileStream(fileName, FileMode.Create))
                {
                    // Optimization: The byte array is already a PNG, so we can just
                    // write directly to the file. If the user wants to convert to
                    // another image format, we'll allow them to do so, but on certain
                    // framework versions (.NET 6 or above) this is likely to fail at
                    // runtime. It is unclear how many Selenium users are using this
                    // feature to convert the returned screenshot into a different image
                    // format. Future mitigations of this issue would need to take a
                    // dependency on an image processing library like ImageSharp or
                    // similar.
                    if (format == ScreenshotImageFormat.Png)
                    {
                        imageStream.WriteTo(fileStream);
                    }
                    else
                    {
                        throw new WebDriverException("Selenium doesn't support decoding/encoding between different image formats. Use \"SaveAsFile(string fileName)\" method instead.");
                    }
                }
            }
        }
    }
}<|MERGE_RESOLUTION|>--- conflicted
+++ resolved
@@ -24,11 +24,7 @@
     /// <summary>
     /// File format for saving screenshots.
     /// </summary>
-<<<<<<< HEAD
-    [Obsolete("Selenium doesn't support decoding/encoding between different image formats.")]
-=======
     [Obsolete("Support for decoding/encoding between different image formats is deprecated")]
->>>>>>> d8cd9dc5
     public enum ScreenshotImageFormat
     {
         /// <summary>
@@ -87,11 +83,7 @@
         /// <param name="fileName">The full path and file name to save the screenshot to.</param>
         /// <param name="format">A <see cref="ScreenshotImageFormat"/> value indicating the format
         /// to save the image to.</param>
-<<<<<<< HEAD
-        [Obsolete("Selenium doesn't support decoding/encoding between different image formats. Use \"SaveAsFile(string fileName)\" method instead.")]
-=======
         [Obsolete("Support for decoding/encoding between different image formats is deprecated; use SaveAsFile(string fileName) method instead")]
->>>>>>> d8cd9dc5
         public void SaveAsFile(string fileName, ScreenshotImageFormat format)
         {
             using (MemoryStream imageStream = new MemoryStream(this.AsByteArray))
