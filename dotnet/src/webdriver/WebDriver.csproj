--- conflicted
+++ resolved
@@ -60,11 +60,8 @@
   </ItemGroup>
 
   <ItemGroup>
-<<<<<<< HEAD
     <PackageReference Include="Newtonsoft.Json" Version="5.0.1" />
-=======
     <PackageReference Include="Newtonsoft.Json" Version="13.0.1" />
->>>>>>> 3b7b377d
     <PackageReference Include="System.Drawing.Common" Version="7.0.0" />
   </ItemGroup>
 
