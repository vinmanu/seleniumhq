// Licensed to the Software Freedom Conservancy (SFC) under one
// or more contributor license agreements.  See the NOTICE file
// distributed with this work for additional information
// regarding copyright ownership.  The SFC licenses this file
// to you under the Apache License, Version 2.0 (the
// "License"); you may not use this file except in compliance
// with the License.  You may obtain a copy of the License at
//
//   http://www.apache.org/licenses/LICENSE-2.0
//
// Unless required by applicable law or agreed to in writing,
// software distributed under the License is distributed on an
// "AS IS" BASIS, WITHOUT WARRANTIES OR CONDITIONS OF ANY
// KIND, either express or implied.  See the License for the
// specific language governing permissions and limitations
// under the License.

package org.openqa.selenium.chromium;

/**
 * Constants for the ChromiumDriver specific command IDs.
 */
final class ChromiumDriverCommand {
  private ChromiumDriverCommand() {}

  static final String LAUNCH_APP = "launchApp";
  static final String GET_NETWORK_CONDITIONS = "getNetworkConditions";
  static final String SET_NETWORK_CONDITIONS = "setNetworkConditions";
  static final String DELETE_NETWORK_CONDITIONS = "deleteNetworkConditions";
  static final String EXECUTE_CDP_COMMAND = "executeCdpCommand";

  // Cast Media Router APIs
  static final String GET_CAST_SINKS = "getCastSinks";
  static final String SET_CAST_SINK_TO_USE = "selectCastSink";
  static final String START_CAST_TAB_MIRRORING = "startCastTabMirroring";
<<<<<<< HEAD
  static final String GET_CAST_ISSUE_MESSAGE = "getCastIssueMessage";
  static final String STOP_CASTING = "stopCasting";
=======
  static final String GET_CAST_ISSUE_MESSAGE = "getCastIssueMessage";  
  static final String STOP_CASTING = "stopCasting";

  static final String SET_PERMISSION = "setPermission";
>>>>>>> 1c0d8f6a
}<|MERGE_RESOLUTION|>--- conflicted
+++ resolved
@@ -33,13 +33,8 @@
   static final String GET_CAST_SINKS = "getCastSinks";
   static final String SET_CAST_SINK_TO_USE = "selectCastSink";
   static final String START_CAST_TAB_MIRRORING = "startCastTabMirroring";
-<<<<<<< HEAD
-  static final String GET_CAST_ISSUE_MESSAGE = "getCastIssueMessage";
-  static final String STOP_CASTING = "stopCasting";
-=======
   static final String GET_CAST_ISSUE_MESSAGE = "getCastIssueMessage";  
   static final String STOP_CASTING = "stopCasting";
 
   static final String SET_PERMISSION = "setPermission";
->>>>>>> 1c0d8f6a
 }