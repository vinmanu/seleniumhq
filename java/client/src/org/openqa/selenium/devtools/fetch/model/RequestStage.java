--- conflicted
+++ resolved
@@ -26,10 +26,6 @@
   Request,
   Response;
 
-<<<<<<< HEAD
-  RequestStage(String jsValue) {
-    this.jsValue = jsValue;
-=======
   public static RequestStage getRequestStageValue(String in) {
     Objects.requireNonNull(in, "missing value to compare");
     return Arrays.stream(RequestStage.values())
@@ -37,7 +33,6 @@
         .findFirst()
         .orElseThrow(() -> new DevToolsException(
             "Given value " + in + " is not found within RequestStage "));
->>>>>>> 1c0d8f6a
   }
 
   private static RequestStage fromJson(JsonInput input) {
