--- conflicted
+++ resolved
@@ -17,14 +17,11 @@
 
 package org.openqa.selenium.remote;
 
-<<<<<<< HEAD
 import org.openqa.selenium.json.JsonInput;
 
-=======
 import org.openqa.selenium.json.JsonException;
 
 import java.util.Map;
->>>>>>> ad9f3319
 import java.util.Objects;
 import java.util.UUID;
 
@@ -55,10 +52,6 @@
     return obj instanceof SessionId && opaqueKey.equals(((SessionId) obj).opaqueKey);
   }
 
-<<<<<<< HEAD
-  private static SessionId fromJson(JsonInput input) {
-    return new SessionId(input.nextString());
-=======
   private String toJson() {
     return opaqueKey;
   }
@@ -76,6 +69,5 @@
     }
 
     throw new JsonException("Unable to coerce session id from " + raw);
->>>>>>> ad9f3319
   }
 }