--- conflicted
+++ resolved
@@ -74,11 +74,7 @@
   @Test
   public void sampleGetBestEffortProfilerTest() {
     devTools.send(enable());
-<<<<<<< HEAD
     chromeDriver.get(appServer.whereIs("devToolsProfilerTest.html"));
-=======
-    driver.get(appServer.whereIs("simpleTest.html"));
->>>>>>> 88243967
     devTools.send(setSamplingInterval(30));
     List<ScriptCoverage> bestEffort = devTools.send(getBestEffortCoverage());
     assertNotNull(bestEffort);
@@ -89,11 +85,7 @@
   @Test
   public void sampleSetStartPreciseCoverageTest() {
     devTools.send(enable());
-<<<<<<< HEAD
     chromeDriver.get(appServer.whereIs("devToolsProfilerTest.html"));
-=======
-    driver.get(appServer.whereIs("simpleTest.html"));
->>>>>>> 88243967
     devTools.send(startPreciseCoverage(Optional.of(true), Optional.of(true)));
     devTools.send(start());
     List<ScriptCoverage> pc = devTools.send(takePreciseCoverage());
@@ -107,11 +99,7 @@
   @Test
   public void sampleProfileEvents() {
     devTools.send(enable());
-<<<<<<< HEAD
     chromeDriver.get(appServer.whereIs("devToolsProfilerTest.html"));
-=======
-    driver.get(appServer.whereIs("simpleTest.html"));
->>>>>>> 88243967
     devTools.addListener(consoleProfileStarted(), Assert::assertNotNull);
     devTools.send(startTypeProfile());
     devTools.send(start());
