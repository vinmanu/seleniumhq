// Licensed to the Software Freedom Conservancy (SFC) under one
// or more contributor license agreements.  See the NOTICE file
// distributed with this work for additional information
// regarding copyright ownership.  The SFC licenses this file
// to you under the Apache License, Version 2.0 (the
// "License"); you may not use this file except in compliance
// with the License.  You may obtain a copy of the License at
//
//   http://www.apache.org/licenses/LICENSE-2.0
//
// Unless required by applicable law or agreed to in writing,
// software distributed under the License is distributed on an
// "AS IS" BASIS, WITHOUT WARRANTIES OR CONDITIONS OF ANY
// KIND, either express or implied.  See the License for the
// specific language governing permissions and limitations
// under the License.

package org.openqa.selenium.devtools;

import static org.junit.Assert.assertFalse;
import static org.junit.Assert.assertNotNull;
import static org.openqa.selenium.devtools.profiler.Profiler.consoleProfileFinished;
import static org.openqa.selenium.devtools.profiler.Profiler.consoleProfileStarted;
import static org.openqa.selenium.devtools.profiler.Profiler.disable;
import static org.openqa.selenium.devtools.profiler.Profiler.enable;
import static org.openqa.selenium.devtools.profiler.Profiler.getBestEffortCoverage;
import static org.openqa.selenium.devtools.profiler.Profiler.setSamplingInterval;
import static org.openqa.selenium.devtools.profiler.Profiler.start;
import static org.openqa.selenium.devtools.profiler.Profiler.startPreciseCoverage;
import static org.openqa.selenium.devtools.profiler.Profiler.startTypeProfile;
import static org.openqa.selenium.devtools.profiler.Profiler.stop;
import static org.openqa.selenium.devtools.profiler.Profiler.stopTypeProfile;
import static org.openqa.selenium.devtools.profiler.Profiler.takePreciseCoverage;

import org.junit.Assert;
import org.junit.Test;
import org.openqa.selenium.devtools.profiler.model.Profile;
import org.openqa.selenium.devtools.profiler.model.ProfileNode;
import org.openqa.selenium.devtools.profiler.model.ScriptCoverage;

import java.util.List;
import java.util.Optional;

public class ChromeDevToolsProfilerTest extends DevToolsTestBase {

<<<<<<< HEAD
  @Test
  public void aSimpleStartStopAndGetProfilerTest() {
    devTools.send(enable());
    devTools.send(start());
    Profile profiler = devTools.send(stop());
    validateProfile(profiler);
    devTools.send(disable());

  }

=======
>>>>>>> 1c0d8f6a
  private void validateProfile(Profile profiler) {
    assertNotNull(profiler);
    assertNotNull(profiler.getNodes());
    assertNotNull(profiler.getStartTime());
    assertNotNull(profiler.getEndTime());
    assertNotNull(profiler.getTimeDeltas());
    for (Integer integer : profiler.getTimeDeltas()) {
      assertNotNull(integer);
    }
    for (ProfileNode n : profiler.getNodes()) {
      assertNotNull(n);
      assertNotNull(n.getCallFrame());
    }
  }

  @Test
  public void sampleGetBestEffortProfilerTest() {
    devTools.send(enable());
    driver.get(appServer.whereIs("devToolsProfilerTest.html"));
    devTools.send(setSamplingInterval(30));
    List<ScriptCoverage> bestEffort = devTools.send(getBestEffortCoverage());
    assertNotNull(bestEffort);
    assertFalse(bestEffort.isEmpty());
    devTools.send(disable());
  }

  @Test
  public void sampleSetStartPreciseCoverageTest() {
    devTools.send(enable());
    driver.get(appServer.whereIs("devToolsProfilerTest.html"));
    devTools.send(startPreciseCoverage(Optional.of(true), Optional.of(true)));
    devTools.send(start());
    List<ScriptCoverage> pc = devTools.send(takePreciseCoverage());
    assertNotNull(pc);
    Profile profiler = devTools.send(stop());
    validateProfile(profiler);
    devTools.send(disable());
  }

  @Test
  public void sampleProfileEvents() {
    devTools.addListener(consoleProfileFinished(), Assert::assertNotNull);
    devTools.addListener(consoleProfileStarted(), Assert::assertNotNull);
    devTools.send(enable());
    driver.get(appServer.whereIs("devToolsProfilerTest.html"));
    devTools.addListener(consoleProfileStarted(), Assert::assertNotNull);
    devTools.send(startTypeProfile());
    devTools.send(start());
    driver.navigate().refresh();

    devTools.send(stopTypeProfile());
    Profile profiler = devTools.send(stop());
    validateProfile(profiler);
    devTools.send(disable());
  }
}<|MERGE_RESOLUTION|>--- conflicted
+++ resolved
@@ -43,19 +43,6 @@
 
 public class ChromeDevToolsProfilerTest extends DevToolsTestBase {
 
-<<<<<<< HEAD
-  @Test
-  public void aSimpleStartStopAndGetProfilerTest() {
-    devTools.send(enable());
-    devTools.send(start());
-    Profile profiler = devTools.send(stop());
-    validateProfile(profiler);
-    devTools.send(disable());
-
-  }
-
-=======
->>>>>>> 1c0d8f6a
   private void validateProfile(Profile profiler) {
     assertNotNull(profiler);
     assertNotNull(profiler.getNodes());
