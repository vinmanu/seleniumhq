--- conflicted
+++ resolved
@@ -130,7 +130,6 @@
 
     Json json = new Json();
     routes = Route.combine(
-<<<<<<< HEAD
         post("/session").to(() -> req -> {
           CreateSessionResponse sessionResponse = newSession(req);
           return new HttpResponse()
@@ -149,30 +148,8 @@
         get("/se/grid/distributor/status")
             .to(() -> new GetDistributorStatus(this))
             .with(new SpanDecorator(tracer, req -> "distributor.status")));
-  }
-
-  public abstract CreateSessionResponse newSession(HttpRequest request)
-      throws SessionNotCreatedException;
-
-  public abstract Distributor add(Node node);
-
-  public abstract boolean drain(UUID nodeId);
-
-  public abstract void remove(UUID nodeId);
-=======
-      post("/session").to(() -> req -> {
-        CreateSessionResponse sessionResponse = newSession(req);
-        return new HttpResponse().setContent(bytes(sessionResponse.getDownstreamEncodedResponse()));
-      }),
-      post("/se/grid/distributor/session")
-          .to(() -> new CreateSession(this)),
-      post("/se/grid/distributor/node")
-          .to(() -> new AddNode(tracer, this, json, httpClientFactory)),
-      delete("/se/grid/distributor/node/{nodeId}")
-          .to(params -> new RemoveNode(this, new NodeId(UUID.fromString(params.get("nodeId"))))),
-      get("/se/grid/distributor/status")
-          .to(() -> new GetDistributorStatus(this))
-          .with(new SpanDecorator(tracer, req -> "distributor.status")));
+    }
+
   }
 
   public CreateSessionResponse newSession(HttpRequest request)
@@ -283,7 +260,8 @@
   public abstract Distributor add(Node node);
 
   public abstract void remove(NodeId nodeId);
->>>>>>> a16a9b9e
+
+  public abstract boolean drain(UUID nodeId);
 
   public abstract DistributorStatus getStatus();
 
