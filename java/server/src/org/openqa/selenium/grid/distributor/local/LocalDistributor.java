// Licensed to the Software Freedom Conservancy (SFC) under one
// or more contributor license agreements.  See the NOTICE file
// distributed with this work for additional information
// regarding copyright ownership.  The SFC licenses this file
// to you under the Apache License, Version 2.0 (the
// "License"); you may not use this file except in compliance
// with the License.  You may obtain a copy of the License at
//
//   http://www.apache.org/licenses/LICENSE-2.0
//
// Unless required by applicable law or agreed to in writing,
// software distributed under the License is distributed on an
// "AS IS" BASIS, WITHOUT WARRANTIES OR CONDITIONS OF ANY
// KIND, either express or implied.  See the License for the
// specific language governing permissions and limitations
// under the License.

package org.openqa.selenium.grid.distributor.local;

import com.google.common.collect.ImmutableSet;
import org.openqa.selenium.Beta;
import org.openqa.selenium.concurrent.Regularly;
import org.openqa.selenium.events.EventBus;
import org.openqa.selenium.grid.config.Config;
import org.openqa.selenium.grid.data.DistributorStatus;
import org.openqa.selenium.grid.data.NodeAddedEvent;
import org.openqa.selenium.grid.data.NodeId;
import org.openqa.selenium.grid.data.NodeRejectedEvent;
import org.openqa.selenium.grid.data.NodeRemovedEvent;
import org.openqa.selenium.grid.data.NodeStatus;
import org.openqa.selenium.grid.distributor.Distributor;
import org.openqa.selenium.grid.distributor.model.Host;
import org.openqa.selenium.grid.distributor.selector.DefaultHostSelector;
import org.openqa.selenium.grid.log.LoggingOptions;
import org.openqa.selenium.grid.node.Node;
import org.openqa.selenium.grid.node.remote.RemoteNode;
import org.openqa.selenium.grid.server.BaseServerOptions;
import org.openqa.selenium.grid.server.EventBusOptions;
import org.openqa.selenium.grid.server.NetworkOptions;
import org.openqa.selenium.grid.sessionmap.SessionMap;
import org.openqa.selenium.grid.sessionmap.config.SessionMapOptions;
import org.openqa.selenium.internal.Require;
import org.openqa.selenium.json.Json;
import org.openqa.selenium.json.JsonOutput;
import org.openqa.selenium.remote.http.HttpClient;
import org.openqa.selenium.remote.tracing.Tracer;
import org.openqa.selenium.status.HasReadyState;

import java.time.Duration;
import java.util.ArrayList;
import java.util.Collection;
import java.util.HashSet;
import java.util.Map;
import java.util.Objects;
import java.util.Optional;
import java.util.Set;
import java.util.UUID;
import java.util.concurrent.ConcurrentHashMap;
import java.util.concurrent.locks.Lock;
import java.util.concurrent.locks.ReadWriteLock;
import java.util.concurrent.locks.ReentrantReadWriteLock;
import java.util.logging.Level;
import java.util.logging.Logger;

import static com.google.common.collect.ImmutableSet.toImmutableSet;
import static org.openqa.selenium.grid.data.NodeDrainComplete.NODE_DRAIN_COMPLETE;
import static org.openqa.selenium.grid.data.NodeStatusEvent.NODE_STATUS;

public class LocalDistributor extends Distributor {

  private static final Json JSON = new Json();
  private static final Logger LOG = Logger.getLogger("Selenium Distributor (Local)");
  private final ReadWriteLock lock = new ReentrantReadWriteLock(/* fair */ true);
  private final Set<Host> hosts = new HashSet<>();
  private final Tracer tracer;
  private final EventBus bus;
  private final HttpClient.Factory clientFactory;
  private final SessionMap sessions;
  private final Regularly hostChecker = new Regularly("distributor host checker");
  private final Map<NodeId, Collection<Runnable>> allChecks = new ConcurrentHashMap<>();
  private final String registrationSecret;

  public LocalDistributor(
      Tracer tracer,
      EventBus bus,
      HttpClient.Factory clientFactory,
      SessionMap sessions,
      String registrationSecret) {
    super(tracer, clientFactory, new DefaultHostSelector(), sessions);
    this.tracer = Require.nonNull("Tracer", tracer);
    this.bus = Require.nonNull("Event bus", bus);
    this.clientFactory = Require.nonNull("HTTP client factory", clientFactory);
    this.sessions = Require.nonNull("Session map", sessions);
    this.registrationSecret = registrationSecret;

    bus.addListener(NODE_STATUS, event -> refresh(event.getData(NodeStatus.class)));
    bus.addListener(NODE_DRAIN_COMPLETE, event -> remove(event.getData(NodeId.class)));
  }

  public static Distributor create(Config config) {
    Tracer tracer = new LoggingOptions(config).getTracer();
    EventBus bus = new EventBusOptions(config).getEventBus();
    HttpClient.Factory clientFactory = new NetworkOptions(config).getHttpClientFactory(tracer);
    SessionMap sessions = new SessionMapOptions(config).getSessionMap();
    BaseServerOptions serverOptions = new BaseServerOptions(config);

    return new LocalDistributor(tracer, bus, clientFactory, sessions, serverOptions.getRegistrationSecret());
  }

  @Override
  public boolean isReady() {
    try {
      return ImmutableSet.of(bus, sessions).parallelStream()
        .map(HasReadyState::isReady)
        .reduce(true, Boolean::logicalAnd);
    } catch (RuntimeException e) {
      return false;
    }
  }

  private void refresh(NodeStatus status) {
    Require.nonNull("Node status", status);

    LOG.fine("Refreshing: " + status.getUri());

    // check registrationSecret and stop processing if it doesn't match
    if (!Objects.equals(status.getRegistrationSecret(), registrationSecret)) {
      LOG.severe(String.format("Node at %s failed to send correct registration secret. Node NOT registered.", status.getUri()));
      bus.fire(new NodeRejectedEvent(status.getUri()));
      return;
    }

    // Iterate over the available nodes to find a match.
    Lock writeLock = lock.writeLock();
    writeLock.lock();
    try {
      Optional<Host> existingByNodeId = hosts.stream()
          .filter(host -> host.getId().equals(status.getNodeId()))
          .findFirst();

      if (existingByNodeId.isPresent()) {
        // Modify the state
        LOG.fine("Modifying existing state");
        existingByNodeId.get().update(status);
      } else {
        Optional<Host> existingByUri = hosts.stream()
          .filter(host -> host.asSummary().getUri().equals(status.getUri()))
          .findFirst();
        // There is a URI match, probably means a node was restarted. We need to remove
        // the previous one so we add the new request.
        existingByUri.ifPresent(host -> {
          LOG.fine("Removing old node, a new one is registering with the same URI");
          remove(host.getId());
        });

        // Add a new host.
        LOG.info("Creating a new remote node for " + status.getUri());
        Node node = new RemoteNode(
            tracer,
            clientFactory,
            status.getNodeId(),
            status.getUri(),
            status.getStereotypes().keySet());
        add(node, status);
      }
    } finally {
      writeLock.unlock();
    }
  }

  @Override
  public LocalDistributor add(Node node) {
    return add(node, node.getStatus());
  }

  private LocalDistributor add(Node node, NodeStatus status) {
    StringBuilder sb = new StringBuilder();

    Lock writeLock = this.lock.writeLock();
    writeLock.lock();
    try (JsonOutput out = JSON.newOutput(sb)) {
      out.setPrettyPrint(false).write(node);

      Host host = new Host(bus, node);
      host.update(status);

      LOG.fine("Adding host: " + host.asSummary());
      hosts.add(host);

      LOG.info(String.format("Added node %s.", node.getId()));
      host.runHealthCheck();

      Runnable runnable = host::runHealthCheck;
      Collection<Runnable> nodeRunnables = allChecks.getOrDefault(node.getId(), new ArrayList<>());
      nodeRunnables.add(runnable);
      allChecks.put(node.getId(), nodeRunnables);
      hostChecker.submit(runnable, Duration.ofMinutes(5), Duration.ofSeconds(30));
    } catch (Throwable t) {
      LOG.log(Level.WARNING, "Unable to process host", t);
    } finally {
      writeLock.unlock();
      bus.fire(new NodeAddedEvent(node.getId()));
    }

    return this;
  }

  @Override
<<<<<<< HEAD
  public boolean drain(UUID nodeId) {
    Lock writeLock = lock.writeLock();
    writeLock.lock();
    try {
      Optional<Host> host = hosts.stream().filter(node -> nodeId.equals(node.getId())).findFirst();
      if(host.isPresent())
      {
        org.openqa.selenium.grid.data.Status status = host.get().drainHost();

        return status == org.openqa.selenium.grid.data.Status.DRAINING;
      }
      else
      {
        LOG.log(Level.WARNING,"Unable to drain the host. Host not found. Node id: {0}", nodeId);
        return false;
      }

    } finally {
      writeLock.unlock();
    }
  }

  @Override
  public void remove(UUID nodeId) {
=======
  public void remove(NodeId nodeId) {
>>>>>>> a16a9b9e
    Lock writeLock = lock.writeLock();
    writeLock.lock();
    try {
      hosts.removeIf(host -> nodeId.equals(host.getId()));
      allChecks.getOrDefault(nodeId, new ArrayList<>()).forEach(hostChecker::remove);
    } finally {
      writeLock.unlock();
      bus.fire(new NodeRemovedEvent(nodeId));
    }
  }

  @Override
  public DistributorStatus getStatus() {
    Lock readLock = this.lock.readLock();
    readLock.lock();
    try {
      ImmutableSet<DistributorStatus.NodeSummary> summaries = this.hosts.stream()
          .map(Host::asSummary)
          .collect(toImmutableSet());

      return new DistributorStatus(summaries);
    } finally {
      readLock.unlock();
    }
  }

  @Beta
  public void refresh() {
    Lock writeLock = lock.writeLock();
    writeLock.lock();
    try {
      hosts.forEach(Host::runHealthCheck);
    } finally {
      writeLock.unlock();
    }
  }

  @Override
  protected Set<Host> getModel() {
    Lock readLock = this.lock.readLock();
    readLock.lock();
    try {
      return ImmutableSet.copyOf(hosts);
    } finally {
      readLock.unlock();
    }
  }
}<|MERGE_RESOLUTION|>--- conflicted
+++ resolved
@@ -206,7 +206,6 @@
   }
 
   @Override
-<<<<<<< HEAD
   public boolean drain(UUID nodeId) {
     Lock writeLock = lock.writeLock();
     writeLock.lock();
@@ -229,11 +228,8 @@
     }
   }
 
-  @Override
-  public void remove(UUID nodeId) {
-=======
+
   public void remove(NodeId nodeId) {
->>>>>>> a16a9b9e
     Lock writeLock = lock.writeLock();
     writeLock.lock();
     try {
