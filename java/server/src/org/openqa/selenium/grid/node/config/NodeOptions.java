--- conflicted
+++ resolved
@@ -290,7 +290,6 @@
       throw new ConfigException(logMessage);
     }
 
-<<<<<<< HEAD
     if (allDrivers.isEmpty()) {
       LOG.warning("Specific drivers cannot be added. There are no drivers detected on PATH.");
       return;
@@ -300,11 +299,8 @@
       allDrivers.keySet().stream()
         .map(key -> key.getDisplayName().toLowerCase()).collect(Collectors.toList());
 
-    List<String> drivers = config.getAll(NODE_SECTION, "drivers").orElse(new ArrayList<>())
-=======
     List<String> drivers = config.getAll(NODE_SECTION, "driver-implementation")
       .orElse(new ArrayList<>())
->>>>>>> 134cfec6
       .stream()
       .map(String::toLowerCase)
       .collect(Collectors.toList());
