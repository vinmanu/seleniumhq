--- conflicted
+++ resolved
@@ -415,16 +415,10 @@
 
     ImmutableSet<NodeStatus.Active> activeSessions = currentSessions.asMap().values().stream()
       .map(slot -> new NodeStatus.Active(
-<<<<<<< HEAD
-          slot.getStereotype(),
-          slot.getSession().getId(),
-          slot.getSession().getCapabilities()))
-=======
         slot.getStereotype(),
         slot.getSession().getId(),
         slot.getSession().getCapabilities(),
         slot.getSession().getStartTime()))
->>>>>>> 3e567ae8
       .collect(toImmutableSet());
 
     return new NodeStatus(
