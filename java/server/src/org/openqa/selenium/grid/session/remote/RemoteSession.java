--- conflicted
+++ resolved
@@ -166,16 +166,11 @@
         activeSession.ifPresent(session -> LOG.info("Started new session " + session));
         return activeSession;
       } catch (IOException | IllegalStateException | NullPointerException e) {
-<<<<<<< HEAD
-        log.log(Level.WARNING, e.getMessage(), e);
+        LOG.log(Level.WARNING, e.getMessage(), e);
         // Rethrow wrapped in IllegalStateException, which is a subclass of RuntimeException, which
         // is caught by the callsite in ServicedSession. Without this, there's no call to
         // service.stop()
         throw new IllegalStateException(e);
-=======
-        LOG.log(Level.WARNING, e.getMessage(), e);
-        return Optional.empty();
->>>>>>> e9ba4e3f
       }
     }
 
