// Licensed to the Software Freedom Conservancy (SFC) under one
// or more contributor license agreements.  See the NOTICE file
// distributed with this work for additional information
// regarding copyright ownership.  The SFC licenses this file
// to you under the Apache License, Version 2.0 (the
// "License"); you may not use this file except in compliance
// with the License.  You may obtain a copy of the License at
//
//   http://www.apache.org/licenses/LICENSE-2.0
//
// Unless required by applicable law or agreed to in writing,
// software distributed under the License is distributed on an
// "AS IS" BASIS, WITHOUT WARRANTIES OR CONDITIONS OF ANY
// KIND, either express or implied.  See the License for the
// specific language governing permissions and limitations
// under the License.

package org.openqa.selenium.grid.sessionmap.jdbc;

import org.openqa.selenium.grid.config.Config;
import org.openqa.selenium.internal.Require;

import java.sql.Connection;
import java.sql.DriverManager;
import java.sql.SQLException;
import java.util.NoSuchElementException;
import java.util.logging.Logger;

public class JdbcSessionMapOptions {

  private static final String SESSIONS_SECTION = "sessions";
  private static final Logger LOG = Logger.getLogger(JdbcSessionMapOptions.class.getName());
  protected static String jdbcUrl;
  protected static String jdbcUser;

  private final Config config;

  public JdbcSessionMapOptions(Config config) {
    Require.nonNull("Config", config);

    this.config = config;
  }

  public Connection getJdbcConnection() throws SQLException {
    try {
<<<<<<< HEAD
      jdbcUrl = config.get(SESSIONS_SECTION, "jdbc-url").get();
      jdbcUser = config.get(SESSIONS_SECTION, "jdbc-user").get();
=======
      String jdbcUrl = config.get(SESSIONS_SECTION, "jdbc-url").get();
      String jdbcUser = config.get(SESSIONS_SECTION, "jdbc-user").get();
>>>>>>> 830327fd
      String jdbcPassword = config.get(SESSIONS_SECTION, "jdbc-password").get();

      if (jdbcUrl.isEmpty()) {
        throw new JdbcException(
            "Missing JDBC Url value. Add sessions option value --jdbc-url <url-value>");
      }
      return DriverManager.getConnection(jdbcUrl, jdbcUser, jdbcPassword);
    } catch (NoSuchElementException e) {
      throw new JdbcException(
          "Missing session options. Check and add all the following options \n --jdbc-url <url> \n --jdbc-user <user> \n --jdbc-password <password>");
    }
  }
}<|MERGE_RESOLUTION|>--- conflicted
+++ resolved
@@ -43,13 +43,10 @@
 
   public Connection getJdbcConnection() throws SQLException {
     try {
-<<<<<<< HEAD
+
       jdbcUrl = config.get(SESSIONS_SECTION, "jdbc-url").get();
       jdbcUser = config.get(SESSIONS_SECTION, "jdbc-user").get();
-=======
-      String jdbcUrl = config.get(SESSIONS_SECTION, "jdbc-url").get();
-      String jdbcUser = config.get(SESSIONS_SECTION, "jdbc-user").get();
->>>>>>> 830327fd
+
       String jdbcPassword = config.get(SESSIONS_SECTION, "jdbc-password").get();
 
       if (jdbcUrl.isEmpty()) {
