--- conflicted
+++ resolved
@@ -20,11 +20,7 @@
         "//java/server/src/org/openqa/selenium/grid/sessionqueue",
         "//java/server/src/org/openqa/selenium/grid/sessionqueue/config",
         "//java/server/src/org/openqa/selenium/remote/server/jmx",
-<<<<<<< HEAD
-        "//java/server/src/org/openqa/selenium/grid/security",
         "//java/client/src/org/openqa/selenium/json",
-=======
->>>>>>> 8b6e4be8
         artifact("com.google.guava:guava"),
     ],
 )