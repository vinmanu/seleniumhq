// Licensed to the Software Freedom Conservancy (SFC) under one
// or more contributor license agreements.  See the NOTICE file
// distributed with this work for additional information
// regarding copyright ownership.  The SFC licenses this file
// to you under the Apache License, Version 2.0 (the
// "License"); you may not use this file except in compliance
// with the License.  You may obtain a copy of the License at
//
//   http://www.apache.org/licenses/LICENSE-2.0
//
// Unless required by applicable law or agreed to in writing,
// software distributed under the License is distributed on an
// "AS IS" BASIS, WITHOUT WARRANTIES OR CONDITIONS OF ANY
// KIND, either express or implied.  See the License for the
// specific language governing permissions and limitations
// under the License.

package org.openqa.grid.internal;

import org.junit.After;
import org.junit.Before;
import org.junit.Test;

// import org.openqa.grid.internal.utils.configuration.GridHubConfiguration;
// import org.openqa.grid.web.Hub;
// import org.openqa.grid.web.servlet.handler.SeleniumBasedRequest;

public class NewRequestCrashesDuringNewSessionTest {

  //  private GridRegistry registry;
  //  private Map<String, Object> ff = new HashMap<>();
  //  private RemoteProxy p1;

  /** create a hub with 1 IE and 1 FF */
  @Before
  public void setup() throws Exception {
    //    registry = DefaultGridRegistry.newInstance(new Hub(new GridHubConfiguration()));
    //    ff.put(CapabilityType.APPLICATION_NAME, "FF");
    //
    //    p1 = RemoteProxyFactory.getNewBasicRemoteProxy(ff, "http://machine1:4444", registry);
    //    registry.add(p1);

  }

  /** check the normal scenario works */
  @Test(timeout = 1000)
  public void basic() {
    //    // should work
    //    MockedRequestHandler newSessionRequest =GridHelper.createNewSessionHandler(registry, ff);
    //   newSessionRequest.process();
    //    TestSession s = newSessionRequest.getSession();
    //    assertNotNull(s);
    //    registry.terminate(s, SessionTerminationReason.CLIENT_STOPPED_SESSION);
    //    assertEquals(0, registry.getNewSessionRequestCount());
  }

  /**
   * check that a crashes during the new session request handling doesn't result in a corrupted
   * state
   */
  @Test(timeout = 1000)
<<<<<<< HEAD
  public void requestIsremovedFromTheQeueAfterItcrashes() {
    //    // should work
    //    try {
    //      SeleniumBasedRequest newSession = GridHelper.createNewSessionRequest(registry, ff);
    //      MockedRequestHandler newSessionRequest =
    //          new MockedBuggyNewSessionRequestHandler(newSession,null,registry);
    //      newSessionRequest.process();
    //    } catch (RuntimeException e) {
    //      System.out.println(e.getMessage());
    //    }
    //
    //    assertEquals(0, registry.getNewSessionRequestCount());
=======
  public void requestIsRemovedFromTheQueueAfterItCrashes() {
//    // should work
//    try {
//      SeleniumBasedRequest newSession = GridHelper.createNewSessionRequest(registry, ff);
//      MockedRequestHandler newSessionRequest =
//          new MockedBuggyNewSessionRequestHandler(newSession,null,registry);
//      newSessionRequest.process();
//    } catch (RuntimeException e) {
//      System.out.println(e.getMessage());
//    }
//
//    assertEquals(0, registry.getNewSessionRequestCount());
>>>>>>> 1c0d8f6a
  }

  @After
  public void teardown() {
    //    registry.stop();
  }
}<|MERGE_RESOLUTION|>--- conflicted
+++ resolved
@@ -21,37 +21,41 @@
 import org.junit.Before;
 import org.junit.Test;
 
-// import org.openqa.grid.internal.utils.configuration.GridHubConfiguration;
-// import org.openqa.grid.web.Hub;
-// import org.openqa.grid.web.servlet.handler.SeleniumBasedRequest;
+//import org.openqa.grid.internal.utils.configuration.GridHubConfiguration;
+//import org.openqa.grid.web.Hub;
+//import org.openqa.grid.web.servlet.handler.SeleniumBasedRequest;
 
 public class NewRequestCrashesDuringNewSessionTest {
 
-  //  private GridRegistry registry;
-  //  private Map<String, Object> ff = new HashMap<>();
-  //  private RemoteProxy p1;
+//  private GridRegistry registry;
+//  private Map<String, Object> ff = new HashMap<>();
+//  private RemoteProxy p1;
 
-  /** create a hub with 1 IE and 1 FF */
+  /**
+   * create a hub with 1 IE and 1 FF
+   */
   @Before
   public void setup() throws Exception {
-    //    registry = DefaultGridRegistry.newInstance(new Hub(new GridHubConfiguration()));
-    //    ff.put(CapabilityType.APPLICATION_NAME, "FF");
-    //
-    //    p1 = RemoteProxyFactory.getNewBasicRemoteProxy(ff, "http://machine1:4444", registry);
-    //    registry.add(p1);
+//    registry = DefaultGridRegistry.newInstance(new Hub(new GridHubConfiguration()));
+//    ff.put(CapabilityType.APPLICATION_NAME, "FF");
+//
+//    p1 = RemoteProxyFactory.getNewBasicRemoteProxy(ff, "http://machine1:4444", registry);
+//    registry.add(p1);
 
   }
 
-  /** check the normal scenario works */
+  /**
+   * check the normal scenario works
+   */
   @Test(timeout = 1000)
   public void basic() {
-    //    // should work
-    //    MockedRequestHandler newSessionRequest =GridHelper.createNewSessionHandler(registry, ff);
-    //   newSessionRequest.process();
-    //    TestSession s = newSessionRequest.getSession();
-    //    assertNotNull(s);
-    //    registry.terminate(s, SessionTerminationReason.CLIENT_STOPPED_SESSION);
-    //    assertEquals(0, registry.getNewSessionRequestCount());
+//    // should work
+//    MockedRequestHandler newSessionRequest =GridHelper.createNewSessionHandler(registry, ff);
+//   newSessionRequest.process();
+//    TestSession s = newSessionRequest.getSession();
+//    assertNotNull(s);
+//    registry.terminate(s, SessionTerminationReason.CLIENT_STOPPED_SESSION);
+//    assertEquals(0, registry.getNewSessionRequestCount());
   }
 
   /**
@@ -59,20 +63,6 @@
    * state
    */
   @Test(timeout = 1000)
-<<<<<<< HEAD
-  public void requestIsremovedFromTheQeueAfterItcrashes() {
-    //    // should work
-    //    try {
-    //      SeleniumBasedRequest newSession = GridHelper.createNewSessionRequest(registry, ff);
-    //      MockedRequestHandler newSessionRequest =
-    //          new MockedBuggyNewSessionRequestHandler(newSession,null,registry);
-    //      newSessionRequest.process();
-    //    } catch (RuntimeException e) {
-    //      System.out.println(e.getMessage());
-    //    }
-    //
-    //    assertEquals(0, registry.getNewSessionRequestCount());
-=======
   public void requestIsRemovedFromTheQueueAfterItCrashes() {
 //    // should work
 //    try {
@@ -85,11 +75,10 @@
 //    }
 //
 //    assertEquals(0, registry.getNewSessionRequestCount());
->>>>>>> 1c0d8f6a
   }
 
   @After
   public void teardown() {
-    //    registry.stop();
+//    registry.stop();
   }
 }