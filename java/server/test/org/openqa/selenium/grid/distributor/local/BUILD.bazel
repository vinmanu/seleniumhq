--- conflicted
+++ resolved
@@ -17,11 +17,8 @@
         "//java/server/src/org/openqa/selenium/grid/node/local",
         "//java/server/src/org/openqa/selenium/grid/sessionmap/local",
         "//java/server/test/org/openqa/selenium/grid/testing",
-<<<<<<< HEAD
         "//java/server/src/org/openqa/selenium/grid/distributor/gridmodel",
-=======
         artifact("com.google.guava:guava"),
->>>>>>> d8ddb4d8
         artifact("io.opentelemetry:opentelemetry-api"),
         artifact("junit:junit"),
         artifact("org.assertj:assertj-core"),
