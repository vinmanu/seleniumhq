// Licensed to the Software Freedom Conservancy (SFC) under one
// or more contributor license agreements.  See the NOTICE file
// distributed with this work for additional information
// regarding copyright ownership.  The SFC licenses this file
// to you under the Apache License, Version 2.0 (the
// "License"); you may not use this file except in compliance
// with the License.  You may obtain a copy of the License at
//
//   http://www.apache.org/licenses/LICENSE-2.0
//
// Unless required by applicable law or agreed to in writing,
// software distributed under the License is distributed on an
// "AS IS" BASIS, WITHOUT WARRANTIES OR CONDITIONS OF ANY
// KIND, either express or implied.  See the License for the
// specific language governing permissions and limitations
// under the License.

package org.openqa.selenium.grid.distributor.local;

import com.google.common.collect.ImmutableMap;
import org.junit.Before;
import org.junit.Test;
import org.openqa.selenium.Capabilities;
import org.openqa.selenium.ImmutableCapabilities;
import org.openqa.selenium.events.EventBus;
import org.openqa.selenium.events.local.GuavaEventBus;
import org.openqa.selenium.grid.data.CreateSessionResponse;
import org.openqa.selenium.grid.data.DistributorStatus;
import org.openqa.selenium.grid.data.Session;
import org.openqa.selenium.grid.distributor.Distributor;
import org.openqa.selenium.grid.node.Node;
import org.openqa.selenium.grid.node.local.LocalNode;
import org.openqa.selenium.grid.sessionmap.local.LocalSessionMap;
import org.openqa.selenium.grid.testing.TestSessionFactory;
import org.openqa.selenium.remote.HttpSessionId;
import org.openqa.selenium.remote.SessionId;
import org.openqa.selenium.remote.http.Contents;
import org.openqa.selenium.remote.http.HttpClient;
import org.openqa.selenium.remote.http.HttpHandler;
import org.openqa.selenium.remote.http.HttpMethod;
import org.openqa.selenium.remote.http.HttpRequest;
import org.openqa.selenium.remote.http.HttpResponse;
import org.openqa.selenium.remote.tracing.DefaultTestTracer;
import org.openqa.selenium.remote.tracing.Tracer;

import java.io.UncheckedIOException;
import java.net.URI;
import java.net.URISyntaxException;
<<<<<<< HEAD
import java.util.Set;
import java.util.UUID;
=======
import java.util.ArrayList;
import java.util.Arrays;
import java.util.HashMap;
import java.util.HashSet;
import java.util.List;
import java.util.Map;
import java.util.Objects;
import java.util.Optional;
import java.util.Random;
import java.util.Set;
import java.util.UUID;
import java.util.concurrent.Callable;
import java.util.concurrent.Executors;
import java.util.concurrent.Future;
import java.util.stream.IntStream;
import java.util.stream.Stream;
>>>>>>> d8ddb4d8

import static java.util.concurrent.TimeUnit.SECONDS;
import static org.assertj.core.api.Assertions.assertThat;
import static org.openqa.selenium.remote.http.HttpMethod.GET;

public class LocalDistributorTest {

  private Tracer tracer;
  private EventBus bus;
  private HttpClient.Factory clientFactory;
  private URI uri;
  private Node local;

  @Before
  public void setUp() throws URISyntaxException {
    tracer = DefaultTestTracer.createTracer();
    bus = new GuavaEventBus();
    clientFactory = HttpClient.Factory.createDefault();

    Capabilities caps = new ImmutableCapabilities("browserName", "cheese");
    uri = new URI("http://localhost:1234");
    local = LocalNode.builder(tracer, bus, uri, uri, null)
        .add(caps, new TestSessionFactory((id, c) -> new Handler(c)))
        .maximumConcurrentSessions(2)
        .build();
  }

  @Test
  public void testAddNodeToDistributor() {
    Distributor distributor = new LocalDistributor(tracer, bus, clientFactory, new LocalSessionMap(tracer, bus), null);
    distributor.add(local);
    DistributorStatus status = distributor.getStatus();

    //Check the size
    final Set<DistributorStatus.NodeSummary> nodes = status.getNodes();
    assertThat(nodes.size()).isEqualTo(1);

    //Check a couple attributes
    final DistributorStatus.NodeSummary distributorNode = nodes.iterator().next();
    assertThat(distributorNode.getNodeId()).isEqualByComparingTo(local.getId());
    assertThat(distributorNode.getUri()).isEqualTo(uri);
  }

  @Test
  public void testRemoveNodeFromDistributor() {
    Distributor distributor = new LocalDistributor(tracer, bus, clientFactory, new LocalSessionMap(tracer, bus), null);
    distributor.add(local);

    //Check the size
    DistributorStatus statusBefore = distributor.getStatus();
    final Set<DistributorStatus.NodeSummary> nodesBefore = statusBefore.getNodes();
    assertThat(nodesBefore.size()).isEqualTo(1);

    //Recheck the status--should be zero
    distributor.remove(local.getId());
    DistributorStatus statusAfter = distributor.getStatus();
    final Set<DistributorStatus.NodeSummary> nodesAfter = statusAfter.getNodes();
    assertThat(nodesAfter.size()).isEqualTo(0);
  }

  @Test
  public void testAddSameNodeTwice() {
    Distributor distributor = new LocalDistributor(tracer, bus, clientFactory, new LocalSessionMap(tracer, bus), null);
    distributor.add(local);
    distributor.add(local);
    DistributorStatus status = distributor.getStatus();

    //Should only be one node after dupe check
    final Set<DistributorStatus.NodeSummary> nodes = status.getNodes();
    assertThat(nodes.size()).isEqualTo(1);
  }

<<<<<<< HEAD
=======
  @Test
  public void testGetPrioritizedHostBuckets() {
    //build a bunch of hosts, using real values
    Set<Host> hosts = new HashSet<>();

    //Create 1 node that has edge, chrome, and firefox
    hosts.add(createHost("edge", "firefox", "chrome"));

    //Create 5 nodes that only have Chrome and Firefox
    IntStream.range(0, 4).forEach(ignore ->
      hosts.add(createHost("chrome", "firefox"))
    );

    //We're not doing anything with this distributor, it's just here so we can call the method we're testing
    LocalDistributor distributor = new LocalDistributor(tracer, bus, clientFactory, new LocalSessionMap(tracer, bus), null);

    //When you prioritize for Edge, you should only have 1 possibility
    Stream<Host> edgeHosts = hosts.stream().filter(host -> host.hasCapacity(new ImmutableCapabilities("browserName", "edge")));
    final Stream<Host> edgeStream = distributor.getPrioritizedHostStream(edgeHosts, new ImmutableCapabilities("browserName", "edge"))
        .filter(host -> host.hasCapacity(new ImmutableCapabilities("browserName", "edge")));
    assertThat(edgeStream.count()).isEqualTo(1);

    //When you prioritize for Chrome or Firefox, the Edge node will be removed, leaving 4
    Stream<Host> chromeHosts = hosts.stream().filter(host -> host.hasCapacity(new ImmutableCapabilities("browserName", "chrome")));
    final Stream<Host> chromeStream = distributor.getPrioritizedHostStream(chromeHosts, new ImmutableCapabilities("browserName", "chrome"))
        .filter(host -> host.hasCapacity(new ImmutableCapabilities("browserName", "chrome")));
    assertThat(chromeStream.count()).isEqualTo(4);

    Stream<Host> firefoxHosts = hosts.stream().filter(host -> host.hasCapacity(new ImmutableCapabilities("browserName", "firefox")));
    final Stream<Host> firefoxStream = distributor.getPrioritizedHostStream(firefoxHosts, new ImmutableCapabilities("browserName", "firefox"))
        .filter(host -> host.hasCapacity(new ImmutableCapabilities("browserName", "firefox")));
    assertThat(firefoxStream.count()).isEqualTo(4);
  }

  @Test
  public void testAllBucketsSameSize() {
    Map<String, Set<Host>> hostBuckets = buildBuckets(5, 5, 5, 5, 5, 5, 5, 5, 5, 5);

    LocalDistributor distributor = new LocalDistributor(tracer, bus, clientFactory, new LocalSessionMap(tracer, bus), null);
    assertThat(distributor.allBucketsSameSize(hostBuckets)).isTrue();
  }

  @Test
  public void testAllBucketsNotSameSize() {
    Map<String, Set<Host>> hostBuckets = buildBuckets(3, 5, 8 );

    LocalDistributor distributor = new LocalDistributor(tracer, bus, clientFactory, new LocalSessionMap(tracer, bus), null);
    assertThat(distributor.allBucketsSameSize(hostBuckets)).isFalse();
  }

  @Test
  public void testOneBucketStillConsideredSameSize() {
    Map<String, Set<Host>> hostBuckets = buildBuckets(3 );

    LocalDistributor distributor = new LocalDistributor(tracer, bus, clientFactory, new LocalSessionMap(tracer, bus), null);
    assertThat(distributor.allBucketsSameSize(hostBuckets)).isTrue();
  }

  @Test
  public void testAllBucketsNotSameSizeProveNotUsingAverage() {
    //Make sure the numbers don't just average out to the same size
    Map<String, Set<Host>> hostBuckets = buildBuckets(4, 5, 6 );

    LocalDistributor distributor = new LocalDistributor(
      tracer,
      bus,
      clientFactory,
      new LocalSessionMap(tracer, bus),
      null);
    assertThat(distributor.allBucketsSameSize(hostBuckets)).isFalse();
  }

  @Test
  public void shouldBeAbleToAddMultipleSessionsConcurrently() throws Exception {
    Distributor distributor = new LocalDistributor(
      tracer,
      bus,
      clientFactory,
      new LocalSessionMap(tracer, bus),
      null);

    // Add one node to ensure that everything is created in that.
    Capabilities caps = new ImmutableCapabilities("browserName", "cheese");

    class VerifyingHandler extends Session implements HttpHandler {
      private VerifyingHandler(SessionId id, Capabilities capabilities) {
        super(id, uri, capabilities);
      }

      @Override
      public HttpResponse execute(HttpRequest req) {
        Optional<SessionId> id = HttpSessionId.getSessionId(req.getUri()).map(SessionId::new);
        assertThat(id).isEqualTo(Optional.of(getId()));
        return new HttpResponse();
      }
    }

    // Only use one node.
    Node node = LocalNode.builder(tracer, bus, uri, uri, null)
      .add(caps, new TestSessionFactory(VerifyingHandler::new))
      .add(caps, new TestSessionFactory(VerifyingHandler::new))
      .add(caps, new TestSessionFactory(VerifyingHandler::new))
      .build();
    distributor.add(node);

    HttpRequest req = new HttpRequest(HttpMethod.POST, "/session")
      .setContent(Contents.asJson(ImmutableMap.of(
        "capabilities", ImmutableMap.of(
          "alwaysMatch", ImmutableMap.of(
            "browserName", "cheese")))));


    List<Callable<SessionId>> callables = new ArrayList<>();
    for (int i = 0; i < 3; i++) {
      callables.add(() -> {
        CreateSessionResponse res = distributor.newSession(req);
        assertThat(res.getSession().getCapabilities().getBrowserName()).isEqualTo("cheese");
        return res.getSession().getId();
      });
    }

    List<Future<SessionId>> futures = Executors.newFixedThreadPool(3).invokeAll(callables);

    for (Future<SessionId> future : futures) {
      SessionId id = future.get(2, SECONDS);

      // Now send a random command.
      HttpResponse res = node.execute(new HttpRequest(GET, String.format("/session/%s/url", id)));
      assertThat(res.isSuccessful()).isTrue();
    }
  }

  //Build a few Host Buckets of different sizes
  private Map<String, Set<Host>> buildBuckets(int...sizes) {
    Map<String, Set<Host>> hostBuckets = new HashMap<>();
    //The fact that it's re-using the same node doesn't matter--we're calculating "sameness"
    // based purely on the number of hosts in the Set

    IntStream.of(sizes).forEach(count -> {
      Set<Host> hostSet = new HashSet<>();
      for (int i=0; i<count; i++) {
        hostSet.add(createHost(UUID.randomUUID().toString()));
      }
      hostBuckets.put(UUID.randomUUID().toString(), hostSet);
    });
    return hostBuckets;
  }

  //Create a single host with the given browserName
  private Host createHost(String...browsers) {
    URI uri = createUri();
    LocalNode.Builder nodeBuilder = LocalNode.builder(tracer, bus, uri, uri, null);
    nodeBuilder.maximumConcurrentSessions(browsers.length);

    Arrays.stream(browsers).forEach(browser -> {
      Capabilities caps = new ImmutableCapabilities("browserName", browser);
        nodeBuilder.add(caps, new TestSessionFactory((id, c) -> new Handler(c)));
    });

    Node myNode = nodeBuilder.build();
    return new Host(bus, myNode);
  }

  private URI createUri() {
    try {
      return new URI("http://localhost:" + new Random().nextInt());
    } catch (URISyntaxException e) {
      throw new RuntimeException(e);
    }
  }

>>>>>>> d8ddb4d8
  private class Handler extends Session implements HttpHandler {
    private Handler(Capabilities capabilities) {
      super(new SessionId(UUID.randomUUID()), uri, capabilities);
    }

    @Override
    public HttpResponse execute(HttpRequest req) throws UncheckedIOException {
      return new HttpResponse();
    }
  }
}<|MERGE_RESOLUTION|>--- conflicted
+++ resolved
@@ -46,27 +46,21 @@
 import java.io.UncheckedIOException;
 import java.net.URI;
 import java.net.URISyntaxException;
-<<<<<<< HEAD
 import java.util.Set;
 import java.util.UUID;
-=======
 import java.util.ArrayList;
 import java.util.Arrays;
 import java.util.HashMap;
 import java.util.HashSet;
 import java.util.List;
 import java.util.Map;
-import java.util.Objects;
 import java.util.Optional;
 import java.util.Random;
-import java.util.Set;
-import java.util.UUID;
 import java.util.concurrent.Callable;
 import java.util.concurrent.Executors;
 import java.util.concurrent.Future;
 import java.util.stream.IntStream;
 import java.util.stream.Stream;
->>>>>>> d8ddb4d8
 
 import static java.util.concurrent.TimeUnit.SECONDS;
 import static org.assertj.core.api.Assertions.assertThat;
@@ -137,80 +131,6 @@
     //Should only be one node after dupe check
     final Set<DistributorStatus.NodeSummary> nodes = status.getNodes();
     assertThat(nodes.size()).isEqualTo(1);
-  }
-
-<<<<<<< HEAD
-=======
-  @Test
-  public void testGetPrioritizedHostBuckets() {
-    //build a bunch of hosts, using real values
-    Set<Host> hosts = new HashSet<>();
-
-    //Create 1 node that has edge, chrome, and firefox
-    hosts.add(createHost("edge", "firefox", "chrome"));
-
-    //Create 5 nodes that only have Chrome and Firefox
-    IntStream.range(0, 4).forEach(ignore ->
-      hosts.add(createHost("chrome", "firefox"))
-    );
-
-    //We're not doing anything with this distributor, it's just here so we can call the method we're testing
-    LocalDistributor distributor = new LocalDistributor(tracer, bus, clientFactory, new LocalSessionMap(tracer, bus), null);
-
-    //When you prioritize for Edge, you should only have 1 possibility
-    Stream<Host> edgeHosts = hosts.stream().filter(host -> host.hasCapacity(new ImmutableCapabilities("browserName", "edge")));
-    final Stream<Host> edgeStream = distributor.getPrioritizedHostStream(edgeHosts, new ImmutableCapabilities("browserName", "edge"))
-        .filter(host -> host.hasCapacity(new ImmutableCapabilities("browserName", "edge")));
-    assertThat(edgeStream.count()).isEqualTo(1);
-
-    //When you prioritize for Chrome or Firefox, the Edge node will be removed, leaving 4
-    Stream<Host> chromeHosts = hosts.stream().filter(host -> host.hasCapacity(new ImmutableCapabilities("browserName", "chrome")));
-    final Stream<Host> chromeStream = distributor.getPrioritizedHostStream(chromeHosts, new ImmutableCapabilities("browserName", "chrome"))
-        .filter(host -> host.hasCapacity(new ImmutableCapabilities("browserName", "chrome")));
-    assertThat(chromeStream.count()).isEqualTo(4);
-
-    Stream<Host> firefoxHosts = hosts.stream().filter(host -> host.hasCapacity(new ImmutableCapabilities("browserName", "firefox")));
-    final Stream<Host> firefoxStream = distributor.getPrioritizedHostStream(firefoxHosts, new ImmutableCapabilities("browserName", "firefox"))
-        .filter(host -> host.hasCapacity(new ImmutableCapabilities("browserName", "firefox")));
-    assertThat(firefoxStream.count()).isEqualTo(4);
-  }
-
-  @Test
-  public void testAllBucketsSameSize() {
-    Map<String, Set<Host>> hostBuckets = buildBuckets(5, 5, 5, 5, 5, 5, 5, 5, 5, 5);
-
-    LocalDistributor distributor = new LocalDistributor(tracer, bus, clientFactory, new LocalSessionMap(tracer, bus), null);
-    assertThat(distributor.allBucketsSameSize(hostBuckets)).isTrue();
-  }
-
-  @Test
-  public void testAllBucketsNotSameSize() {
-    Map<String, Set<Host>> hostBuckets = buildBuckets(3, 5, 8 );
-
-    LocalDistributor distributor = new LocalDistributor(tracer, bus, clientFactory, new LocalSessionMap(tracer, bus), null);
-    assertThat(distributor.allBucketsSameSize(hostBuckets)).isFalse();
-  }
-
-  @Test
-  public void testOneBucketStillConsideredSameSize() {
-    Map<String, Set<Host>> hostBuckets = buildBuckets(3 );
-
-    LocalDistributor distributor = new LocalDistributor(tracer, bus, clientFactory, new LocalSessionMap(tracer, bus), null);
-    assertThat(distributor.allBucketsSameSize(hostBuckets)).isTrue();
-  }
-
-  @Test
-  public void testAllBucketsNotSameSizeProveNotUsingAverage() {
-    //Make sure the numbers don't just average out to the same size
-    Map<String, Set<Host>> hostBuckets = buildBuckets(4, 5, 6 );
-
-    LocalDistributor distributor = new LocalDistributor(
-      tracer,
-      bus,
-      clientFactory,
-      new LocalSessionMap(tracer, bus),
-      null);
-    assertThat(distributor.allBucketsSameSize(hostBuckets)).isFalse();
   }
 
   @Test
@@ -312,7 +232,6 @@
     }
   }
 
->>>>>>> d8ddb4d8
   private class Handler extends Session implements HttpHandler {
     private Handler(Capabilities capabilities) {
       super(new SessionId(UUID.randomUUID()), uri, capabilities);
