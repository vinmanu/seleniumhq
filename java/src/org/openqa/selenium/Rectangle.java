--- conflicted
+++ resolved
@@ -75,15 +75,8 @@
 
     Rectangle rectangle = (Rectangle) o;
 
-<<<<<<< HEAD
     return x == rectangle.x && y == rectangle.y && height == rectangle.height
            && width == rectangle.width;
-=======
-    if (!getPoint().equals(rectangle.getPoint())) {
-      return false;
-    }
-    return getDimension().equals(rectangle.getDimension());
->>>>>>> c1495137
   }
 
   @Override
