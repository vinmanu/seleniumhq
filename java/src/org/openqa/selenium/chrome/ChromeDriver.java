--- conflicted
+++ resolved
@@ -60,22 +60,6 @@
   }
 
   /**
-<<<<<<< HEAD
-=======
-   * Creates a new ChromeDriver instance. The {@code capabilities} will be passed to the
-   * ChromeDriver service.
-   *
-   * @param capabilities The capabilities required from the ChromeDriver.
-   * @see #ChromeDriver(ChromeDriverService, Capabilities)
-   * @deprecated Use {@link #ChromeDriver(ChromeOptions)} instead.
-   */
-  @Deprecated
-  public ChromeDriver(Capabilities capabilities) {
-    this(ChromeDriverService.createDefaultService(), capabilities);
-  }
-
-  /**
->>>>>>> 7f7d6357
    * Creates a new ChromeDriver instance with the specified options.
    *
    * @param options The options to use.
