--- conflicted
+++ resolved
@@ -29,10 +29,6 @@
 import org.openqa.selenium.remote.service.DriverCommandExecutor;
 import org.openqa.selenium.remote.service.DriverFinder;
 
-<<<<<<< HEAD
-
-=======
->>>>>>> e7acc958
 public class InternetExplorerDriver extends RemoteWebDriver {
 
   /** Capability that defines whether to ignore the browser zoom level or not. */
