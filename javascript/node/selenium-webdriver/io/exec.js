--- conflicted
+++ resolved
@@ -162,8 +162,5 @@
   Command,
   Options,
   Result,
-<<<<<<< HEAD
-=======
   exec
->>>>>>> f4ce77d2
 }