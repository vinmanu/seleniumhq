--- conflicted
+++ resolved
@@ -30,19 +30,7 @@
  * @return {boolean} Whether the value is a promise.
  */
 function isPromise(value) {
-<<<<<<< HEAD
-  try {
-    // Use array notation so the Closure compiler does not obfuscate away our
-    // contract.
-    return value != null
-        && (typeof value === 'object' || typeof value === 'function')
-        && typeof value['then'] === 'function';
-  } catch (ex) {
-    return false;
-  }
-=======
   return Object.prototype.toString.call(value) === '[object Promise]'
->>>>>>> 81efd301
 }
 
 /**
