// Licensed to the Software Freedom Conservancy (SFC) under one
// or more contributor license agreements.  See the NOTICE file
// distributed with this work for additional information
// regarding copyright ownership.  The SFC licenses this file
// to you under the Apache License, Version 2.0 (the
// "License"); you may not use this file except in compliance
// with the License.  You may obtain a copy of the License at
//
//   http://www.apache.org/licenses/LICENSE-2.0
//
// Unless required by applicable law or agreed to in writing,
// software distributed under the License is distributed on an
// "AS IS" BASIS, WITHOUT WARRANTIES OR CONDITIONS OF ANY
// KIND, either express or implied.  See the License for the
// specific language governing permissions and limitations
// under the License.

'use strict'

const assert = require('assert')
const firefox = require('../../firefox')
<<<<<<< HEAD
const { ignore, Pages, suite } = require('../../lib/test')
const { Browser, By, until } = require('../..')
=======
const { suite } = require('../../lib/test')
const { Browser } = require('../..')
>>>>>>> 9fa8a62c
const BrowserBiDi = require('../../bidi/browser')

suite(
  function (env) {
    describe('BiDi Browser', function () {
      let driver

      beforeEach(async function () {
        driver = await env.builder().setFirefoxOptions(new firefox.Options().enableBidi()).build()
      })

      afterEach(function () {
        return driver.quit()
      })

      xit('can create a user context', async function () {
        const browser = await BrowserBiDi(driver)

        const userContext = await browser.createUserContext()

        assert.notEqual(userContext, null)

        await browser.removeUserContext(userContext)
      })

      xit('can get user contexts', async function () {
        const browser = await BrowserBiDi(driver)

        const userContext1 = await browser.createUserContext()
        const userContext2 = await browser.createUserContext()

        const userContexts = await browser.getUserContexts()

        assert.strictEqual(userContexts.length >= 2, true)

        await browser.removeUserContext(userContext1)
        await browser.removeUserContext(userContext2)
      })

      xit('can remove user context', async function () {
        const browser = await BrowserBiDi(driver)

        const userContext1 = await browser.createUserContext()
        const userContext2 = await browser.createUserContext()

        const userContexts = await browser.getUserContexts()

        assert.strictEqual(userContexts.length >= 2, true)

        await browser.removeUserContext(userContext2)

        const updatedUserContexts = await browser.getUserContexts()

        assert.strictEqual(updatedUserContexts.includes(userContext1), true)
        assert.strictEqual(updatedUserContexts.includes(userContext2), false)

        await browser.removeUserContext(userContext1)
      })
    })
  },
  { browsers: [Browser.FIREFOX] },
)<|MERGE_RESOLUTION|>--- conflicted
+++ resolved
@@ -19,13 +19,8 @@
 
 const assert = require('assert')
 const firefox = require('../../firefox')
-<<<<<<< HEAD
-const { ignore, Pages, suite } = require('../../lib/test')
-const { Browser, By, until } = require('../..')
-=======
 const { suite } = require('../../lib/test')
 const { Browser } = require('../..')
->>>>>>> 9fa8a62c
 const BrowserBiDi = require('../../bidi/browser')
 
 suite(
