--- conflicted
+++ resolved
@@ -47,15 +47,7 @@
     assert.equal(await driver.getCurrentUrl(), test.Pages.echoPage);
   });
 
-<<<<<<< HEAD
-  it('can send commands and get data from devtools', async function() {
-    await driver.get(test.Pages.ajaxyPage);
-    assert.equal(await driver.getCurrentUrl(), test.Pages.ajaxyPage);
-
-    const version = await driver.sendAndGetDevToolsCommand(
-        'Browser.getVersion');
-    assert(!version.product);
-=======
+  
   it('can send commands to devtools and get return', async function() {
     await driver.get(test.Pages.ajaxyPage);
     assert.equal(await driver.getCurrentUrl(), test.Pages.ajaxyPage);
@@ -69,7 +61,6 @@
     assert(history.currentIndex >= 2);
     assert.equal(history.entries[history.currentIndex].url, test.Pages.echoPage);
     assert.equal(history.entries[history.currentIndex-1].url, test.Pages.ajaxyPage);
->>>>>>> e7d15319
   });
 
   describe('setDownloadPath', function() {
