--- conflicted
+++ resolved
@@ -73,18 +73,7 @@
       assert.strictEqual(options.options_.extensions, undefined)
 
       options.addExtensions(['a', 'b'], 'c', [1, 2], 3)
-<<<<<<< HEAD
-      assert.deepStrictEqual(options.options_.extensions, [
-        'a',
-        'b',
-        'c',
-        1,
-        2,
-        3,
-      ])
-=======
       assert.deepStrictEqual(options.options_.extensions, ['a', 'b', 'c', 1, 2, 3])
->>>>>>> 777cf256
     })
   })
 
@@ -96,14 +85,10 @@
         [symbols.serialize]()
 
       assert.strictEqual(wire['goog:chromeOptions'].extensions.length, 1)
-<<<<<<< HEAD
       assert.strictEqual(
         await wire['goog:chromeOptions'].extensions[0],
         expected
       )
-=======
-      assert.strictEqual(await wire['goog:chromeOptions'].extensions[0], expected)
->>>>>>> 777cf256
     })
   })
 })
