// Licensed to the Software Freedom Conservancy (SFC) under one
// or more contributor license agreements.  See the NOTICE file
// distributed with this work for additional information
// regarding copyright ownership.  The SFC licenses this file
// to you under the Apache License, Version 2.0 (the
// "License"); you may not use this file except in compliance
// with the License.  You may obtain a copy of the License at
//
//   http://www.apache.org/licenses/LICENSE-2.0
//
// Unless required by applicable law or agreed to in writing,
// software distributed under the License is distributed on an
// "AS IS" BASIS, WITHOUT WARRANTIES OR CONDITIONS OF ANY
// KIND, either express or implied.  See the License for the
// specific language governing permissions and limitations
// under the License.

'use strict'

const assert = require('assert')

const testutil = require('./testutil')
const promise = require('../../lib/promise')

// Aliases for readability.
const NativePromise = Promise
const StubError = testutil.StubError
const assertIsStubError = testutil.assertIsStubError
const callbackPair = testutil.callbackPair
const throwStubError = testutil.throwStubError
const fail = () => assert.fail()

// Refer to promise_aplus_test for promise compliance with standard behavior.
describe('promise', function () {
  var app, uncaughtExceptions

  beforeEach(function setUp() {
    if (promise.USE_PROMISE_MANAGER) {
      promise.LONG_STACK_TRACES = false
      uncaughtExceptions = []

      app = promise.controlFlow()
      app.on(promise.ControlFlow.EventType.UNCAUGHT_EXCEPTION, (e) =>
        uncaughtExceptions.push(e)
      )
    }
  })

  afterEach(function tearDown() {
    if (promise.USE_PROMISE_MANAGER) {
      app.reset()
      promise.setDefaultFlow(new promise.ControlFlow())
      assert.deepStrictEqual(
        [],
        uncaughtExceptions,
        'Did not expect any uncaught exceptions'
      )
      promise.LONG_STACK_TRACES = false
    }
  })

  const _assertIsPromise = (p) => assert.ok(promise.isPromise(p))
  const _assertNotPromise = (v) => assert.ok(!promise.isPromise(v))

  function defer() {
    let d = {}
    let promise = new Promise((resolve, reject) => {
      Object.assign(d, { resolve, reject })
    })
    d.promise = promise
    return d
  }

  function createRejectedPromise(reason) {
    var p = Promise.reject(reason)
    p.catch(function () {}) // Silence unhandled rejection handlers.
    return p
  }

  describe('fullyResolved', function () {
    it('primitives', function () {
      function runTest(value) {
        return promise
          .fullyResolved(value)
          .then((resolved) => assert.strictEqual(value, resolved))
      }
      return runTest(true)
        .then(() => runTest(function () {}))
        .then(() => runTest(null))
        .then(() => runTest(123))
        .then(() => runTest('foo bar'))
        .then(() => runTest(undefined))
    })

    it('arrayOfPrimitives', function () {
      var fn = function () {}
      var array = [true, fn, null, 123, '', undefined, 1]
      return promise.fullyResolved(array).then(function (resolved) {
        assert.strictEqual(array, resolved)
<<<<<<< HEAD
        assert.deepStrictEqual(
          [true, fn, null, 123, '', undefined, 1],
          resolved
        )
=======
        assert.deepStrictEqual([true, fn, null, 123, '', undefined, 1], resolved)
>>>>>>> 777cf256
      })
    })

    it('nestedArrayOfPrimitives', function () {
      var fn = function () {}
      var array = [true, [fn, null, 123], '', undefined]
      return promise.fullyResolved(array).then(function (resolved) {
        assert.strictEqual(array, resolved)
        assert.deepStrictEqual([true, [fn, null, 123], '', undefined], resolved)
        assert.deepStrictEqual([fn, null, 123], resolved[1])
      })
    })

    it('arrayWithPromisedPrimitive', function () {
      return promise
        .fullyResolved([Promise.resolve(123)])
        .then(function (resolved) {
          assert.deepStrictEqual([123], resolved)
        })
    })

    it('promiseResolvesToPrimitive', function () {
      return promise
        .fullyResolved(Promise.resolve(123))
        .then((resolved) => assert.strictEqual(123, resolved))
    })

    it('promiseResolvesToArray', function () {
      var fn = function () {}
      var array = [true, [fn, null, 123], '', undefined]
      var aPromise = Promise.resolve(array)

      var result = promise.fullyResolved(aPromise)
      return result.then(function (resolved) {
        assert.strictEqual(array, resolved)
        assert.deepStrictEqual([true, [fn, null, 123], '', undefined], resolved)
        assert.deepStrictEqual([fn, null, 123], resolved[1])
      })
    })

    it('promiseResolvesToArrayWithPromises', function () {
      var nestedPromise = Promise.resolve(123)
      var aPromise = Promise.resolve([true, nestedPromise])
      return promise.fullyResolved(aPromise).then(function (resolved) {
        assert.deepStrictEqual([true, 123], resolved)
      })
    })

    it('rejectsIfArrayPromiseRejects', function () {
      var nestedPromise = createRejectedPromise(new StubError())
      var aPromise = Promise.resolve([true, nestedPromise])

      return promise
        .fullyResolved(aPromise)
        .then(assert.fail, assertIsStubError)
    })

    it('rejectsOnFirstArrayRejection', function () {
      var e1 = new Error('foo')
      var e2 = new Error('bar')
      var aPromise = Promise.resolve([
        createRejectedPromise(e1),
        createRejectedPromise(e2),
      ])

      return promise
        .fullyResolved(aPromise)
        .then(assert.fail, function (error) {
          assert.strictEqual(e1, error)
        })
    })

    it('rejectsIfNestedArrayPromiseRejects', function () {
      var aPromise = Promise.resolve([
        Promise.resolve([createRejectedPromise(new StubError())]),
      ])

      return promise
        .fullyResolved(aPromise)
        .then(assert.fail, assertIsStubError)
    })

    it('simpleHash', function () {
      var hash = { a: 123 }
      return promise.fullyResolved(hash).then(function (resolved) {
        assert.strictEqual(hash, resolved)
        assert.deepStrictEqual(hash, { a: 123 })
      })
    })

    it('nestedHash', function () {
      var nestedHash = { foo: 'bar' }
      var hash = { a: 123, b: nestedHash }

      return promise.fullyResolved(hash).then(function (resolved) {
        assert.strictEqual(hash, resolved)
        assert.deepStrictEqual({ a: 123, b: { foo: 'bar' } }, resolved)
        assert.strictEqual(nestedHash, resolved['b'])
      })
    })

    it('promiseResolvesToSimpleHash', function () {
      var hash = { a: 123 }
      var aPromise = Promise.resolve(hash)

      return promise
        .fullyResolved(aPromise)
        .then((resolved) => assert.strictEqual(hash, resolved))
    })

    it('promiseResolvesToNestedHash', function () {
      var nestedHash = { foo: 'bar' }
      var hash = { a: 123, b: nestedHash }
      var aPromise = Promise.resolve(hash)

      return promise.fullyResolved(aPromise).then(function (resolved) {
        assert.strictEqual(hash, resolved)
        assert.strictEqual(nestedHash, resolved['b'])
        assert.deepStrictEqual(hash, { a: 123, b: { foo: 'bar' } })
      })
    })

    it('promiseResolvesToHashWithPromises', function () {
      var aPromise = Promise.resolve({
        a: Promise.resolve(123),
      })

      return promise.fullyResolved(aPromise).then(function (resolved) {
        assert.deepStrictEqual({ a: 123 }, resolved)
      })
    })

    it('rejectsIfHashPromiseRejects', function () {
      var aPromise = Promise.resolve({
        a: createRejectedPromise(new StubError()),
      })

      return promise
        .fullyResolved(aPromise)
        .then(assert.fail, assertIsStubError)
    })

    it('rejectsIfNestedHashPromiseRejects', function () {
      var aPromise = Promise.resolve({
        a: { b: createRejectedPromise(new StubError()) },
      })

      return promise
        .fullyResolved(aPromise)
        .then(assert.fail, assertIsStubError)
    })

    it('instantiatedObject', function () {
      function Foo() {
        this.bar = 'baz'
      }
      var foo = new Foo()

      return promise.fullyResolved(foo).then(function (resolvedFoo) {
        assert.strictEqual(foo, resolvedFoo)
        assert.ok(resolvedFoo instanceof Foo)
        assert.deepStrictEqual(new Foo(), resolvedFoo)
      })
    })

    it('withEmptyArray', function () {
      return promise.fullyResolved([]).then(function (resolved) {
        assert.deepStrictEqual([], resolved)
      })
    })

    it('withEmptyHash', function () {
      return promise.fullyResolved({}).then(function (resolved) {
        assert.deepStrictEqual({}, resolved)
      })
    })

    it('arrayWithPromisedHash', function () {
      var obj = { foo: 'bar' }
      var array = [Promise.resolve(obj)]

      return promise.fullyResolved(array).then(function (resolved) {
        assert.deepStrictEqual(resolved, [obj])
      })
    })
  })

  describe('finally', function () {
    it('successful callback does not suppress original error', async () => {
      let p = Promise.reject(new StubError())
      let called = false

      try {
        await promise.finally(p, function () {
          called = true
        })
        fail('should have thrown')
      } catch (e) {
        assertIsStubError(e)
        assert.ok(called)
      }
    })

    it('failing callback suppresses original error', async () => {
      let p = Promise.reject(Error('original'))

      try {
        await promise.finally(p, throwStubError)
        fail('should have thrown')
      } catch (e) {
        assertIsStubError(e)
      }
    })

    it('callback throws after fulfilled promise', async () => {
      try {
        await promise.finally(Promise.resolve(), throwStubError)
        fail('should have thrown')
      } catch (e) {
        assertIsStubError(e)
      }
    })

    it('callback returns rejected promise', async () => {
      try {
        await promise.finally(Promise.resolve(), () =>
          Promise.reject(new StubError())
        )
        fail('should have thrown')
      } catch (e) {
        assertIsStubError(e)
      }
    })

    it('returned promise resolves with callback result', async () => {
      let value = await promise.finally(Promise.resolve(1), () => 2)
      assert.strictEqual(value, 2)
    })
  })

  describe('checkedNodeCall', function () {
    it('functionThrows', function () {
      return promise
        .checkedNodeCall(throwStubError)
        .then(assert.fail, assertIsStubError)
    })

    it('functionReturnsAnError', function () {
      return promise
        .checkedNodeCall(function (callback) {
          callback(new StubError())
        })
        .then(assert.fail, assertIsStubError)
    })

    it('functionReturnsSuccess', function () {
      var success = 'success!'
      return promise
        .checkedNodeCall(function (callback) {
          callback(null, success)
        })
        .then((value) => assert.strictEqual(success, value))
    })

    it('functionReturnsAndThrows', function () {
      var error = new Error('boom')
      var error2 = new Error('boom again')
      return promise
        .checkedNodeCall(function (callback) {
          callback(error)
          throw error2
        })
        .then(assert.fail, (e) => assert.strictEqual(error, e))
    })

    it('functionThrowsAndReturns', function () {
      var error = new Error('boom')
      var error2 = new Error('boom again')
      return promise
        .checkedNodeCall(function (callback) {
          setTimeout(() => callback(error), 10)
          throw error2
        })
        .then(assert.fail, (e) => assert.strictEqual(error2, e))
    })
  })

  describe('map', function () {
    it('(base case)', function () {
      var a = [1, 2, 3]
      return promise
        .map(a, function (value, index, a2) {
          assert.strictEqual(a, a2)
          assert.strictEqual('number', typeof index, 'not a number')
          return value + 1
        })
        .then(function (value) {
          assert.deepStrictEqual([2, 3, 4], value)
        })
    })

    it('omitsDeleted', function () {
      var a = [0, 1, 2, 3, 4, 5, 6]
      delete a[1]
      delete a[3]
      delete a[4]
      delete a[6]

      var expected = [0, 1, 4, 9, 16, 25, 36]
      delete expected[1]
      delete expected[3]
      delete expected[4]
      delete expected[6]

      return promise
        .map(a, function (value) {
          return value * value
        })
        .then(function (value) {
          assert.deepStrictEqual(expected, value)
        })
    })

    it('emptyArray', function () {
      return promise
        .map([], function (value) {
          return value + 1
        })
        .then(function (value) {
          assert.deepStrictEqual([], value)
        })
    })

    it('inputIsPromise', function () {
      var input = defer()
      var result = promise.map(input.promise, function (value) {
        return value + 1
      })

      var pair = callbackPair(function (value) {
        assert.deepStrictEqual([2, 3, 4], value)
      })
      result = result.then(pair.callback, pair.errback)

      setTimeout(function () {
        pair.assertNeither()
        input.resolve([1, 2, 3])
      }, 10)

      return result
    })

    it('waitsForFunctionResultToResolve', function () {
      var innerResults = [defer(), defer()]

      var result = promise.map([1, 2], function (_value, index) {
        return innerResults[index].promise
      })

      var pair = callbackPair(function (value) {
        assert.deepStrictEqual(['a', 'b'], value)
      })
      result = result.then(pair.callback, pair.errback)

      return NativePromise.resolve()
        .then(function () {
          pair.assertNeither()
          innerResults[0].resolve('a')
        })
        .then(function () {
          pair.assertNeither()
          innerResults[1].resolve('b')
          return result
        })
        .then(pair.assertCallback)
    })

    it('rejectsPromiseIfFunctionThrows', function () {
      return promise
        .map([1], throwStubError)
        .then(assert.fail, assertIsStubError)
    })

    it('rejectsPromiseIfFunctionReturnsRejectedPromise', function () {
      return promise
        .map([1], function () {
          return createRejectedPromise(new StubError())
        })
        .then(assert.fail, assertIsStubError)
    })

    it('stopsCallingFunctionIfPreviousIterationFailed', function () {
      var count = 0
      return promise
        .map([1, 2, 3, 4], function () {
          count++
          if (count === 3) {
            throw new StubError()
          }
        })
        .then(assert.fail, function (e) {
          assertIsStubError(e)
          assert.strictEqual(3, count)
        })
    })

    it('rejectsWithFirstRejectedPromise', function () {
      var innerResult = [
        Promise.resolve(),
        createRejectedPromise(new StubError()),
        createRejectedPromise(Error('should be ignored')),
      ]
      var count = 0
      return promise
        .map([1, 2, 3, 4], function (_value, index) {
          count += 1
          return innerResult[index]
        })
        .then(assert.fail, function (e) {
          assertIsStubError(e)
          assert.strictEqual(2, count)
        })
    })

    it('preservesOrderWhenMapReturnsPromise', function () {
      var deferreds = [defer(), defer(), defer(), defer()]
      var result = promise.map(deferreds, function (value) {
        return value.promise
      })

      var pair = callbackPair(function (value) {
        assert.deepStrictEqual([0, 1, 2, 3], value)
      })
      result = result.then(pair.callback, pair.errback)

      return Promise.resolve()
        .then(function () {
          pair.assertNeither()
          for (let i = deferreds.length; i > 0; i -= 1) {
            deferreds[i - 1].resolve(i - 1)
          }
          return result
        })
        .then(pair.assertCallback)
    })
  })

  describe('filter', function () {
    it('basicFiltering', function () {
      var a = [0, 1, 2, 3]
      return promise
        .filter(a, function (val, index, a2) {
          assert.strictEqual(a, a2)
          assert.strictEqual('number', typeof index, 'not a number')
          return val > 1
        })
        .then(function (val) {
          assert.deepStrictEqual([2, 3], val)
        })
    })

    it('omitsDeleted', function () {
      var a = [0, 1, 2, 3, 4, 5, 6]
      delete a[3]
      delete a[4]

      return promise
        .filter(a, function (value) {
          return value > 1 && value < 6
        })
        .then(function (val) {
          assert.deepStrictEqual([2, 5], val)
        })
    })

    it('preservesInputs', function () {
      var a = [0, 1, 2, 3]

      return promise
        .filter(a, function (_value, i, a2) {
          assert.strictEqual(a, a2)
          // Even if a function modifies the input array, the original value
          // should be inserted into the new array.
          a2[i] = a2[i] - 1
          return a2[i] >= 1
        })
        .then(function (val) {
          assert.deepStrictEqual([2, 3], val)
        })
    })

    it('inputIsPromise', function () {
      var input = defer()
      var result = promise.filter(input.promise, function (value) {
        return value > 1 && value < 3
      })

      var pair = callbackPair(function (value) {
        assert.deepStrictEqual([2], value)
      })
      result = result.then(pair.callback, pair.errback)
      return NativePromise.resolve()
        .then(function () {
          pair.assertNeither()
          input.resolve([1, 2, 3])
          return result
        })
        .then(pair.assertCallback)
    })

    it('waitsForFunctionResultToResolve', function () {
      var innerResults = [defer(), defer()]

      var result = promise.filter([1, 2], function (_value, index) {
        return innerResults[index].promise
      })

      var pair = callbackPair(function (value) {
        assert.deepStrictEqual([2], value)
      })
      result = result.then(pair.callback, pair.errback)
      return NativePromise.resolve()
        .then(function () {
          pair.assertNeither()
          innerResults[0].resolve(false)
        })
        .then(function () {
          pair.assertNeither()
          innerResults[1].resolve(true)
          return result
        })
        .then(pair.assertCallback)
    })

    it('rejectsPromiseIfFunctionReturnsRejectedPromise', function () {
      return promise
        .filter([1], function () {
          return createRejectedPromise(new StubError())
        })
        .then(assert.fail, assertIsStubError)
    })

    it('stopsCallingFunctionIfPreviousIterationFailed', function () {
      var count = 0
      return promise
        .filter([1, 2, 3, 4], function () {
          count++
          if (count === 3) {
            throw new StubError()
          }
        })
        .then(assert.fail, function (e) {
          assertIsStubError(e)
          assert.strictEqual(3, count)
        })
    })

    it('rejectsWithFirstRejectedPromise', function () {
      var innerResult = [
        Promise.resolve(),
        createRejectedPromise(new StubError()),
        createRejectedPromise(Error('should be ignored')),
      ]

      return promise
        .filter([1, 2, 3, 4], function (_value, index) {
          assert.ok(index < innerResult.length)
          return innerResult[index]
        })
        .then(assert.fail, assertIsStubError)
    })

    it('preservesOrderWhenFilterReturnsPromise', function () {
      var deferreds = [defer(), defer(), defer(), defer()]
      var result = promise.filter([0, 1, 2, 3], function (_value, index) {
        return deferreds[index].promise
      })

      var pair = callbackPair(function (value) {
        assert.deepStrictEqual([1, 2], value)
      })
      result = result.then(pair.callback, pair.errback)

      return NativePromise.resolve()
        .then(function () {
          pair.assertNeither()
          for (let i = deferreds.length - 1; i >= 0; i -= 1) {
            deferreds[i].resolve(i > 0 && i < 3)
          }
          return result
        })
        .then(pair.assertCallback)
    })
  })
})<|MERGE_RESOLUTION|>--- conflicted
+++ resolved
@@ -97,14 +97,10 @@
       var array = [true, fn, null, 123, '', undefined, 1]
       return promise.fullyResolved(array).then(function (resolved) {
         assert.strictEqual(array, resolved)
-<<<<<<< HEAD
         assert.deepStrictEqual(
           [true, fn, null, 123, '', undefined, 1],
           resolved
         )
-=======
-        assert.deepStrictEqual([true, fn, null, 123, '', undefined, 1], resolved)
->>>>>>> 777cf256
       })
     })
 
