--- conflicted
+++ resolved
@@ -43,13 +43,9 @@
 from .wpewebkit.options import Options as WPEWebKitOptions  # noqa
 from .wpewebkit.service import Service as WPEWebKitService  # noqa
 from .wpewebkit.webdriver import WebDriver as WPEWebKit  # noqa
-<<<<<<< HEAD
 from ...version import SE_VERSION
+
 __version__ = SE_VERSION
-=======
-
-__version__ = "4.11.2"
->>>>>>> c45376f1
 
 # We need an explicit __all__ because the above won't otherwise be exported.
 __all__ = [
