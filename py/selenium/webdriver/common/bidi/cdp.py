--- conflicted
+++ resolved
@@ -57,9 +57,6 @@
     global devtools
     global version
     version = ver
-<<<<<<< HEAD
-    devtools = importlib.import_module(f"selenium.webdriver.common.devtools.v{version}")
-=======
     base = "selenium.webdriver.common.devtools.v"
     try:
         devtools = importlib.import_module(f"{base}{ver}")
@@ -74,7 +71,6 @@
         selenium_logger.debug(f"Falling back to loading `devtools`: v{latest}")
         devtools = importlib.import_module(f"{base}{latest}")
         return devtools
->>>>>>> a4146c00
 
 
 _connection_context: contextvars.ContextVar = contextvars.ContextVar('connection_context')
