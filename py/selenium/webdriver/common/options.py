--- conflicted
+++ resolved
@@ -17,15 +17,8 @@
 
 from abc import ABC, abstractmethod
 
-from six import add_metaclass
 
-<<<<<<< HEAD
 class BaseOptions(ABC):
-=======
-
-@add_metaclass(ABCMeta)
-class BaseOptions(object):
->>>>>>> 444af065
     """
     Base class for individual browser options
     """
@@ -50,7 +43,6 @@
     @property
     def default_capabilities(self):
         """Return minimal capabilities necessary as a dictionary."""
-
 
 
 class ArgOptions(BaseOptions):
