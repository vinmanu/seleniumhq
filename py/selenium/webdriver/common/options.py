--- conflicted
+++ resolved
@@ -26,15 +26,8 @@
     Base class for individual browser options
     """
 
-<<<<<<< HEAD
-    _ignore_local_proxy: bool = False
-
-    def __init__(self):
-        super(BaseOptions, self).__init__()
-=======
     def __init__(self) -> None:
         super().__init__()
->>>>>>> 878feb7f
         self._caps = self.default_capabilities
         self.set_capability("pageLoadStrategy", "normal")
         self.mobile_options = None
@@ -233,14 +226,8 @@
 
 
 class ArgOptions(BaseOptions):
-<<<<<<< HEAD
-    def __init__(self):
-        super(ArgOptions, self).__init__()
-=======
-
     def __init__(self) -> None:
         super().__init__()
->>>>>>> 878feb7f
         self._arguments = []
 
     @property
