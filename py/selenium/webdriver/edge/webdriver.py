--- conflicted
+++ resolved
@@ -21,32 +21,9 @@
 from selenium.webdriver.common.desired_capabilities import DesiredCapabilities
 
 
-<<<<<<< HEAD
-class WebDriver(RemoteWebDriver):
-    """
-    Controls the MicrosoftWebDriver and allows you to drive the browser.
-
-    This will automatically search through the $PATH for the driver's binary.
-    This behavior can be overridden either at an instance level by passing
-    executable_path at the time of instantiation, or at the class level by
-    setting the driver_path attribute of the class. The executable_path argument
-    will be prioritized over the class's driver_path attribute, if it's set.
-    """
-    
-    DEFAULT_DRIVER_PATH = "MicrosoftWebDriver.exe"
-
-    driver_path = DEFAULT_DRIVER_PATH
-
-    def __init__(self, executable_path=None, capabilities=None, port=0,
-                 verbose=False, service_log_path=None, log_path=None,
-                 keep_alive=False):
-        """
-        Creates a new instance of the Microsoft WebDriver driver.
-=======
 DEFAULT_PORT = 0
 DEFAULT_SERVICE_LOG_PATH = None
 
->>>>>>> 4a130008
 
 class WebDriver(ChromiumDriver):
     """
@@ -55,8 +32,12 @@
     or MSEdgeDriver (Chromium) executable from
     https://developer.microsoft.com/en-us/microsoft-edge/tools/webdriver/
     """
+    
+    DEFAULT_DRIVER_PATH = "MicrosoftWebDriver.exe"
+    
+    driver_path = DEFAULT_DRIVER_PATH
 
-    def __init__(self, executable_path='MicrosoftWebDriver.exe', port=DEFAULT_PORT,
+    def __init__(self, executable_path=None, port=DEFAULT_PORT,
                  options=None, service_args=None,
                  capabilities=None, service_log_path=DEFAULT_SERVICE_LOG_PATH,
                  service=None, keep_alive=False, verbose=False):
@@ -65,52 +46,18 @@
         Starts the service and then creates new instance of edge driver.
 
         :Args:
-<<<<<<< HEAD
-         - executable_path - path to the executable. If the default is used it assumes the executable is provided by the class or is in the $PATH
-         - capabilities - Dictionary object with non-browser specific
-=======
-         - executable_path - Deprecated: path to the executable. If the default is used it assumes the executable is in the $PATH
+         - executable_path - Deprecated: path to the executable. If the default is used it assumes the executable is provided by the class or is in the $PATH
          - port - Deprecated: port you would like the service to run, if left as 0, a free port will be found.
          - options - this takes an instance of EdgeOptions
          - service_args - Deprecated: List of args to pass to the driver service
          - capabilities - Deprecated: Dictionary object with non-browser specific
->>>>>>> 4a130008
            capabilities only, such as "proxy" or "loggingPref".
          - service_log_path - Deprecated: Where to log information from the driver.
          - keep_alive - Whether to configure EdgeRemoteConnection to use HTTP keep-alive.
          - verbose - whether to set verbose logging in the service.
          """
-<<<<<<< HEAD
-        self.port = port
-        if self.port == 0:
-            self.port = utils.free_port()
-
-        self.driver_path = executable_path or self.driver_path
-
-        self.edge_service = Service(
-            executable_path=self.driver_path,
-            port=self.port,
-            verbose=verbose,
-            log_path=service_log_path,
-        )
-        self.edge_service.start()
-
-        if capabilities is None:
-            capabilities = DesiredCapabilities.EDGE
-
-        RemoteWebDriver.__init__(
-            self,
-            command_executor=RemoteConnection('http://localhost:%d' % self.port,
-                                              resolve_ip=False,
-                                              keep_alive=keep_alive),
-            desired_capabilities=capabilities)
-        self._is_remote = False
-
-    def quit(self):
-        RemoteWebDriver.quit(self)
-        self.edge_service.stop()
-=======
-        if executable_path != 'MicrosoftWebDriver.exe':
+        executable_path = executable_path or self.driver_path
+        if executable_path != self.DEFAULT_DRIVER_PATH:
             warnings.warn('executable_path has been deprecated, please pass in a Service object',
                           DeprecationWarning, stacklevel=2)
 
@@ -126,5 +73,4 @@
                                         service_log_path, service, keep_alive)
 
     def create_options(self):
-        return Options()
->>>>>>> 4a130008
+        return Options()