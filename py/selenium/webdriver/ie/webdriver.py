# Licensed to the Software Freedom Conservancy (SFC) under one
# or more contributor license agreements.  See the NOTICE file
# distributed with this work for additional information
# regarding copyright ownership.  The SFC licenses this file
# to you under the Apache License, Version 2.0 (the
# "License"); you may not use this file except in compliance
# with the License.  You may obtain a copy of the License at
#
#   http://www.apache.org/licenses/LICENSE-2.0
#
# Unless required by applicable law or agreed to in writing,
# software distributed under the License is distributed on an
# "AS IS" BASIS, WITHOUT WARRANTIES OR CONDITIONS OF ANY
# KIND, either express or implied.  See the License for the
# specific language governing permissions and limitations
# under the License.

import warnings

from selenium.webdriver.remote.webdriver import WebDriver as RemoteWebDriver
from .service import Service
from .options import Options

DEFAULT_TIMEOUT = 30
DEFAULT_PORT = 0
DEFAULT_HOST = None
DEFAULT_LOG_LEVEL = None
DEFAULT_SERVICE_LOG_PATH = None


class WebDriver(RemoteWebDriver):
    """ Controls the IEServerDriver and allows you to drive Internet Explorer.

    This will automatically search through the $PATH for the driver's binary.
    This behavior can be overridden either at an instance level by passing
    executable_path at the time of instantiation, or at the class level by
    setting the driver_path attribute of the class. The executable_path argument
    will be prioritized over the class's driver_path attribute, if it's set.
    """
    
    DEFAULT_DRIVER_PATH = "IEDriverServer.exe"

    driver_path = DEFAULT_DRIVER_PATH

    def __init__(self, executable_path=None, capabilities=None,
                 port=DEFAULT_PORT, timeout=DEFAULT_TIMEOUT, host=DEFAULT_HOST,
                 log_level=DEFAULT_LOG_LEVEL, service_log_path=DEFAULT_SERVICE_LOG_PATH,
                 options=None, service=None,
                 desired_capabilities=None, keep_alive=False):
        """
        Creates a new instance of the Ie driver.

        Starts the service and then creates new instance of Ie driver.

        :Args:
<<<<<<< HEAD
         - executable_path - path to the executable. If the default is used it assumes the executable is provided by the class or is in the $PATH
         - capabilities: capabilities Dictionary object
         - port - port you would like the service to run, if left as 0, a free port will be found.
         - timeout - no longer used, kept for backward compatibility
         - host - IP address for the service
         - log_level - log level you would like the service to run.
         - service_log_path - target of logging of service, may be "stdout", "stderr" or file path.
=======
         - executable_path - Deprecated: path to the executable. If the default is used it assumes the executable is in the $PATH
         - capabilities - Deprecated: capabilities Dictionary object
         - port - Deprecated: port you would like the service to run, if left as 0, a free port will be found.
         - timeout - Deprecated: no longer used, kept for backward compatibility
         - host - Deprecated: IP address for the service
         - log_level - Deprecated: log level you would like the service to run.
         - service_log_path - Deprecated: target of logging of service, may be "stdout", "stderr" or file path.
>>>>>>> 4a130008
         - options - IE Options instance, providing additional IE options
         - desired_capabilities - Deprecated: alias of capabilities; this will make the signature consistent with RemoteWebDriver.
         - keep_alive - Whether to configure RemoteConnection to use HTTP keep-alive.
        """
        if executable_path != 'IEDriverServer.exe':
            warnings.warn('executable_path has been deprecated, please pass in a Service object',
                          DeprecationWarning, stacklevel=2)
        if capabilities is not None:
            warnings.warn('capabilities has been deprecated, please pass in a Service object',
                          DeprecationWarning, stacklevel=2)
        if port != DEFAULT_PORT:
            warnings.warn('port has been deprecated, please pass in a Service object',
                          DeprecationWarning, stacklevel=2)
        self.port = port
        if timeout != DEFAULT_TIMEOUT:
            warnings.warn('timeout has been deprecated, please pass in a Service object',
                          DeprecationWarning, stacklevel=2)
        if host != DEFAULT_HOST:
            warnings.warn('host has been deprecated, please pass in a Service object',
                          DeprecationWarning, stacklevel=2)
        self.host = host
        if log_level != DEFAULT_LOG_LEVEL:
            warnings.warn('log_level has been deprecated, please pass in a Service object',
                          DeprecationWarning, stacklevel=2)
        if service_log_path != DEFAULT_SERVICE_LOG_PATH:
            warnings.warn('service_log_path has been deprecated, please pass in a Service object',
                          DeprecationWarning, stacklevel=2)

        # If both capabilities and desired capabilities are set, ignore desired capabilities.
        if capabilities is None and desired_capabilities:
            capabilities = desired_capabilities

        if options is None:
            if capabilities is None:
                capabilities = self.create_options().to_capabilities()
        else:
            if capabilities is None:
                capabilities = options.to_capabilities()
            else:
                # desired_capabilities stays as passed in
                capabilities.update(options.to_capabilities())
<<<<<<< HEAD

        self.driver_path = executable_path or self.driver_path

        self.iedriver = Service(
            executable_path=self.driver_path,
            port=self.port,
            host=self.host,
            log_level=log_level,
            log_file=service_log_path,
        )
=======
        if service is not None:
            self.iedriver = service
        else:
            self.iedriver = Service(
                executable_path,
                port=self.port,
                host=self.host,
                log_level=log_level,
                log_file=service_log_path)
>>>>>>> 4a130008

        self.iedriver.start()

        RemoteWebDriver.__init__(
            self,
            command_executor='http://localhost:%d' % self.port,
            desired_capabilities=capabilities,
            keep_alive=keep_alive)
        self._is_remote = False

    def quit(self):
        RemoteWebDriver.quit(self)
        self.iedriver.stop()

    def create_options(self):
        return Options()<|MERGE_RESOLUTION|>--- conflicted
+++ resolved
@@ -53,28 +53,19 @@
         Starts the service and then creates new instance of Ie driver.
 
         :Args:
-<<<<<<< HEAD
-         - executable_path - path to the executable. If the default is used it assumes the executable is provided by the class or is in the $PATH
-         - capabilities: capabilities Dictionary object
-         - port - port you would like the service to run, if left as 0, a free port will be found.
-         - timeout - no longer used, kept for backward compatibility
-         - host - IP address for the service
-         - log_level - log level you would like the service to run.
-         - service_log_path - target of logging of service, may be "stdout", "stderr" or file path.
-=======
-         - executable_path - Deprecated: path to the executable. If the default is used it assumes the executable is in the $PATH
+         - executable_path - Deprecated: path to the executable. If the default is used it assumes the executable is provided by the class or is in the $PATH
          - capabilities - Deprecated: capabilities Dictionary object
          - port - Deprecated: port you would like the service to run, if left as 0, a free port will be found.
          - timeout - Deprecated: no longer used, kept for backward compatibility
          - host - Deprecated: IP address for the service
          - log_level - Deprecated: log level you would like the service to run.
          - service_log_path - Deprecated: target of logging of service, may be "stdout", "stderr" or file path.
->>>>>>> 4a130008
          - options - IE Options instance, providing additional IE options
          - desired_capabilities - Deprecated: alias of capabilities; this will make the signature consistent with RemoteWebDriver.
          - keep_alive - Whether to configure RemoteConnection to use HTTP keep-alive.
         """
-        if executable_path != 'IEDriverServer.exe':
+        executable_path = executable_path or self.driver_path
+        if executable_path != self.DEFAULT_DRIVER_PATH:
             warnings.warn('executable_path has been deprecated, please pass in a Service object',
                           DeprecationWarning, stacklevel=2)
         if capabilities is not None:
@@ -111,18 +102,6 @@
             else:
                 # desired_capabilities stays as passed in
                 capabilities.update(options.to_capabilities())
-<<<<<<< HEAD
-
-        self.driver_path = executable_path or self.driver_path
-
-        self.iedriver = Service(
-            executable_path=self.driver_path,
-            port=self.port,
-            host=self.host,
-            log_level=log_level,
-            log_file=service_log_path,
-        )
-=======
         if service is not None:
             self.iedriver = service
         else:
@@ -132,7 +111,6 @@
                 host=self.host,
                 log_level=log_level,
                 log_file=service_log_path)
->>>>>>> 4a130008
 
         self.iedriver.start()
 
