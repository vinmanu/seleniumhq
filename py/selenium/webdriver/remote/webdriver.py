--- conflicted
+++ resolved
@@ -853,11 +853,7 @@
             value = f'[id="{value}"]'
         elif by == By.CLASS_NAME:
             by = By.CSS_SELECTOR
-<<<<<<< HEAD
             value = "".join(".%s" % x for x in value.split(" "))
-=======
-            value = f".{value}"
->>>>>>> d8b45c8c
         elif by == By.NAME:
             by = By.CSS_SELECTOR
             value = f'[name="{value}"]'
@@ -886,11 +882,7 @@
             value = f'[id="{value}"]'
         elif by == By.CLASS_NAME:
             by = By.CSS_SELECTOR
-<<<<<<< HEAD
             value = "".join(".%s" % x for x in value.split(" "))
-=======
-            value = f".{value}"
->>>>>>> d8b45c8c
         elif by == By.NAME:
             by = By.CSS_SELECTOR
             value = f'[name="{value}"]'
