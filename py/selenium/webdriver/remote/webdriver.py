--- conflicted
+++ resolved
@@ -1180,13 +1180,7 @@
         if not ws_url:
             raise WebDriverException("Unable to find url to connect to from capabilities")
 
-<<<<<<< HEAD
-        cdp.import_devtools(version)
-
-        devtools = import_module(f"selenium.webdriver.common.devtools.v{version}")
-=======
         devtools = cdp.import_devtools(version)
->>>>>>> a4146c00
         async with cdp.open_cdp(ws_url) as conn:
             targets = await conn.execute(devtools.target.get_targets())
             target_id = targets[0].target_id
