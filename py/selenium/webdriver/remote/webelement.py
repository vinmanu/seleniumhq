--- conflicted
+++ resolved
@@ -21,46 +21,23 @@
 import pkgutil
 import warnings
 import zipfile
-<<<<<<< HEAD
+from abc import ABCMeta
 from base64 import encodebytes
-from io import BytesIO as IOStream
-=======
-from abc import ABCMeta
 from io import BytesIO
->>>>>>> 444af065
 
 from selenium.common.exceptions import WebDriverException
 from selenium.webdriver.common.by import By
 from selenium.webdriver.common.utils import keys_to_typing
 from .command import Command
 
-<<<<<<< HEAD
-=======
 from six import add_metaclass
 
-# Python 3 imports
-try:
-    str = basestring
-except NameError:
-    pass
-
-try:
-    from base64 import encodebytes
-except ImportError:  # Python 2
-    from base64 import encodestring as encodebytes
-
-
-# TODO: when dropping Python 2.7, use built in importlib_resources.files
->>>>>>> 444af065
 # not relying on __package__ here as it can be `None` in some situations (see #4558)
 _pkg = '.'.join(__name__.split('.')[:-1])
 getAttribute_js = pkgutil.get_data(_pkg, 'getAttribute.js').decode('utf8')
 isDisplayed_js = pkgutil.get_data(_pkg, 'isDisplayed.js').decode('utf8')
 
 
-<<<<<<< HEAD
-class WebElement:
-=======
 @add_metaclass(ABCMeta)
 class BaseWebElement(object):
     """
@@ -71,7 +48,6 @@
 
 
 class WebElement(BaseWebElement):
->>>>>>> 444af065
     """Represents a DOM element.
 
     Generally, all interesting operations that interact with a document will be
