--- conflicted
+++ resolved
@@ -14,12 +14,8 @@
 # KIND, either express or implied.  See the License for the
 # specific language governing permissions and limitations
 # under the License.
-<<<<<<< HEAD
 import typing
 import warnings
-=======
-
->>>>>>> f9018c6f
 
 from selenium.common.exceptions import WebDriverException
 from selenium.webdriver.common.by import By
