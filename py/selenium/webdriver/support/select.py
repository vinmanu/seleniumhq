--- conflicted
+++ resolved
@@ -34,13 +34,7 @@
             Select(driver.find_element(By.TAG_NAME, "select")).select_by_index(2)
         """
         if webelement.tag_name.lower() != "select":
-<<<<<<< HEAD
-            raise UnexpectedTagNameException(f"Select only works on <select> elements, not on <{webelement.tag_name}>")
-        if not webelement.is_enabled():
-            raise NotImplementedError("Select element is disabled and may not be used.")
-=======
             raise UnexpectedTagNameException(f"Select only works on <select> elements, not on {webelement.tag_name}")
->>>>>>> fc4a104a
         self._el = webelement
         multi = self._el.get_dom_attribute("multiple")
         self.is_multiple = multi and multi != "false"
