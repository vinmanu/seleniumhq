# Licensed to the Software Freedom Conservancy (SFC) under one
# or more contributor license agreements.  See the NOTICE file
# distributed with this work for additional information
# regarding copyright ownership.  The SFC licenses this file
# to you under the Apache License, Version 2.0 (the
# "License"); you may not use this file except in compliance
# with the License.  You may obtain a copy of the License at
#
#   http://www.apache.org/licenses/LICENSE-2.0
#
# Unless required by applicable law or agreed to in writing,
# software distributed under the License is distributed on an
# "AS IS" BASIS, WITHOUT WARRANTIES OR CONDITIONS OF ANY
# KIND, either express or implied.  See the License for the
# specific language governing permissions and limitations
# under the License.

from selenium.webdriver.common.desired_capabilities import DesiredCapabilities
from selenium.webdriver.common.options import ArgOptions


<<<<<<< HEAD
class Options:
=======
class Options(ArgOptions):
>>>>>>> 444af065
    KEY = 'wpe:browserOptions'

    def __init__(self):
        super(Options, self).__init__()
        self._binary_location = ''
        self._caps = DesiredCapabilities.WPEWEBKIT.copy()

    @property
    def capabilities(self):
        return self._caps

    def set_capability(self, name, value):
        """Sets a capability."""
        self._caps[name] = value

    @property
    def binary_location(self):
        """
        Returns the location of the browser binary otherwise an empty string
        """
        return self._binary_location

    @binary_location.setter
    def binary_location(self, value):
        """
        Allows you to set the browser binary to launch

        :Args:
         - value : path to the browser binary
        """
        self._binary_location = value

    def to_capabilities(self):
        """
        Creates a capabilities with all the options that have been set and
        returns a dictionary with everything
        """
        caps = self._caps

        browser_options = {}
        if self.binary_location:
            browser_options["binary"] = self.binary_location
        if self.arguments:
            browser_options["args"] = self.arguments

        caps[Options.KEY] = browser_options

        return caps<|MERGE_RESOLUTION|>--- conflicted
+++ resolved
@@ -19,11 +19,7 @@
 from selenium.webdriver.common.options import ArgOptions
 
 
-<<<<<<< HEAD
-class Options:
-=======
 class Options(ArgOptions):
->>>>>>> 444af065
     KEY = 'wpe:browserOptions'
 
     def __init__(self):
