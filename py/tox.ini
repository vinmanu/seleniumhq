[tox]
envlist = py{27,34,35,36}-{unit,chrome,edge,firefox,ie,remote,safari}, docs, flake8

[testenv]
passenv = DISPLAY PYTEST_ADDOPTS CI TRAVIS
commands =
  py{27,34,35,36}-unit: py.test -n=auto {posargs:test/unit}
  py{27,36}-chrome: py.test --driver=Chrome {posargs}
  py{27,36}-edge: py.test --driver=Edge {posargs}
  py{27,36}-firefox: py.test --driver=Firefox {posargs}
  py{27,36}-ie: py.test --driver=Ie {posargs}
  py{27,36}-remote: py.test --driver=Remote {posargs}
  py{27,36}-safari: py.test --driver=Safari {posargs}
  py{27,36}-chromiumedge: py.test --driver=ChromiumEdge {posargs}
install_command = pip install -v --no-index --find-links=../third_party/py {opts} {packages}
deps =
  pytest==3.0.3
  pytest-instafail==0.3.0
  pytest-mock==1.5.0
  py{27,33,34,35,36}-{unit,chrome,firefox,chromiumedge}: pytest-xdist==1.15
  urllib3==1.23
  certifi==2018.8.24
  py27: asn1crypto==0.24.0
  py27: cffi==1.11.5
  py27: cryptography==2.3.1
  py27: enum34==1.1.6
  py27: idna==2.7
  py27: ipaddress==1.0.22
  py27: pycparser==2.19
  py27: pyOpenSSL==18.0.0
  py27: six==1.11.0

[testenv:docs]
skip_install = true
deps =
<<<<<<< HEAD
  docutils==0.11
  Jinja2==2.7
  MarkupSafe==0.18
  Pygments==1.6
  Sphinx==1.2b1
  urllib3==1.23
  certifi==2018.8.24
  py27: asn1crypto==0.24.0
  py27: cffi==1.11.5
  py27: cryptography==2.3.1
  py27: enum34==1.1.6
  py27: idna==2.7
  py27: ipaddress==1.0.22
  py27: pycparser==2.19
  py27: pyOpenSSL==18.0.0
  py27: six==1.11.0
=======
  Sphinx==1.8.2
>>>>>>> ae725127
commands = sphinx-build -W -b html -d ../build/doctrees docs/source ../build/docs/api/py {posargs}

[testenv:flake8]
skip_install = true
deps = flake8
commands = flake8 {posargs}<|MERGE_RESOLUTION|>--- conflicted
+++ resolved
@@ -33,14 +33,14 @@
 [testenv:docs]
 skip_install = true
 deps =
-<<<<<<< HEAD
+
   docutils==0.11
   Jinja2==2.7
   MarkupSafe==0.18
   Pygments==1.6
-  Sphinx==1.2b1
   urllib3==1.23
   certifi==2018.8.24
+  Sphinx==1.8.2
   py27: asn1crypto==0.24.0
   py27: cffi==1.11.5
   py27: cryptography==2.3.1
@@ -50,9 +50,7 @@
   py27: pycparser==2.19
   py27: pyOpenSSL==18.0.0
   py27: six==1.11.0
-=======
-  Sphinx==1.8.2
->>>>>>> ae725127
+  
 commands = sphinx-build -W -b html -d ../build/doctrees docs/source ../build/docs/api/py {posargs}
 
 [testenv:flake8]
