--- conflicted
+++ resolved
@@ -63,47 +63,6 @@
       CONNECTED_ERRORS << Errno::EINVAL if Platform.windows?
       CONNECTED_ERRORS << Errno::EALREADY if Platform.wsl?
 
-<<<<<<< HEAD
-      if Platform.jruby?
-        # we use a plain TCPSocket here since JRuby has issues select()ing on a connecting socket
-        # see http://jira.codehaus.org/browse/JRUBY-5165
-        def listening?
-          TCPSocket.new(@host, @port).close
-          true
-        rescue *NOT_CONNECTED_ERRORS
-          false
-        end
-      else
-        def listening?
-          addr     = Socket.getaddrinfo(@host, @port, Socket::AF_INET, Socket::SOCK_STREAM)
-          sock     = Socket.new(Socket::AF_INET, Socket::SOCK_STREAM, 0)
-          sockaddr = Socket.pack_sockaddr_in(@port, addr[0][3])
-
-          begin
-            sock.connect_nonblock sockaddr
-          rescue Errno::EINPROGRESS
-            retry if socket_writable?(sock) && conn_completed?(sock)
-            raise Errno::ECONNREFUSED
-          rescue *CONNECTED_ERRORS
-            # yay!
-          end
-
-          sock.close
-          true
-        rescue *NOT_CONNECTED_ERRORS
-          sock.close if sock
-          WebDriver.logger.debug("polling for socket on #{[@host, @port].inspect}")
-          false
-        end
-
-        def socket_writable?(sock)
-          IO.select(nil, [sock], nil, CONNECT_TIMEOUT)
-        end
-
-        def conn_completed?(sock)
-          sock.getsockopt(Socket::SOL_SOCKET, Socket::SO_ERROR).int.zero?
-        end
-=======
       def listening?
         addr     = Socket.getaddrinfo(@host, @port, Socket::AF_INET, Socket::SOCK_STREAM)
         sock     = Socket.new(Socket::AF_INET, Socket::SOCK_STREAM, 0)
@@ -112,7 +71,7 @@
         begin
           sock.connect_nonblock sockaddr
         rescue Errno::EINPROGRESS
-          retry if IO.select(nil, [sock], nil, CONNECT_TIMEOUT)
+          retry if socket_writable?(sock) && conn_completed?(sock)
           raise Errno::ECONNREFUSED
         rescue *CONNECTED_ERRORS
           # yay!
@@ -124,7 +83,14 @@
         sock&.close
         WebDriver.logger.debug("polling for socket on #{[@host, @port].inspect}")
         false
->>>>>>> a5f241f1
+      end
+
+      def socket_writable?(sock)
+        IO.select(nil, [sock], nil, CONNECT_TIMEOUT)
+      end
+
+      def conn_completed?(sock)
+        sock.getsockopt(Socket::SOL_SOCKET, Socket::SO_ERROR).int.zero?
       end
 
       def with_timeout
