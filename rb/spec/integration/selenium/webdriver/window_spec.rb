--- conflicted
+++ resolved
@@ -20,14 +20,10 @@
 module Selenium
   module WebDriver
     describe Window do
-<<<<<<< HEAD
-      after { quit_driver }
-=======
       after do
         sleep 1 if ENV['TRAVIS']
-        reset_driver!
+        quit_driver
       end
->>>>>>> e18a249f
 
       let(:window) { driver.manage.window }
 
