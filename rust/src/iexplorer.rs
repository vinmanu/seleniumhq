--- conflicted
+++ resolved
@@ -104,19 +104,6 @@
                 Ok(driver_version)
             }
             _ => {
-<<<<<<< HEAD
-                let latest_url = format!("{}{}", DRIVER_URL, LATEST_RELEASE);
-                let driver_version = read_redirect_from_link(self.get_http_client(), latest_url)?;
-
-                if !browser_version.is_empty() {
-                    metadata.drivers.push(create_driver_metadata(
-                        browser_version,
-                        self.driver_name,
-                        &driver_version,
-                        driver_ttl,
-                    ));
-                    write_metadata(&metadata, self.get_logger());
-=======
                 let selenium_releases = get_mirror_response(self.get_http_client())?;
 
                 let filtered_releases: Vec<SeleniumRelease> = selenium_releases
@@ -149,6 +136,7 @@
                             browser_version,
                             self.driver_name,
                             &driver_version,
+                            driver_ttl,
                         ));
                         write_metadata(&metadata, self.get_logger());
                     }
@@ -156,7 +144,6 @@
                     Ok(driver_version)
                 } else {
                     Err(format!("{} release not available", self.get_driver_name()).into())
->>>>>>> c483b0f8
                 }
             }
         }
